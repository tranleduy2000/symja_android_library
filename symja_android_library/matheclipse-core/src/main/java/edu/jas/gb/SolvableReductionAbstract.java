/*
 * $Id$
 */

package edu.jas.gb;


<<<<<<< HEAD
import org.apache.logging.log4j.LogManager;
import org.apache.logging.log4j.Logger;
=======
import org.apache.log4j.Logger;
>>>>>>> 05f8d686

import java.util.ArrayList;
import java.util.Iterator;
import java.util.List;
import java.util.Map;

import edu.jas.poly.ExpVector;
import edu.jas.poly.GenSolvablePolynomial;
import edu.jas.poly.GenSolvablePolynomialRing;
import edu.jas.poly.ModuleList;
import edu.jas.poly.PolynomialList;
import edu.jas.structure.RingElem;


/**
 * Solvable polynomial Reduction abstract class. Implements common left, right
 * S-Polynomial, left normalform and left irreducible set.
 *
 * @param <C> coefficient type
 * @author Heinz Kredel
 */

public abstract class SolvableReductionAbstract<C extends RingElem<C>> implements SolvableReduction<C> {


    private static final Logger logger = LogManager.getLogger(SolvableReductionAbstract.class);


    private static final boolean debug = logger.isDebugEnabled();


    /**
     * Constructor.
     */
    public SolvableReductionAbstract() {
    }


    /**
     * Left S-Polynomial.
     *
     * @param Ap solvable polynomial.
     * @param Bp solvable polynomial.
     * @return left-spol(Ap,Bp) the left S-polynomial of Ap and Bp.
     */
    public GenSolvablePolynomial<C> leftSPolynomial(GenSolvablePolynomial<C> Ap, GenSolvablePolynomial<C> Bp) {
        if (logger.isInfoEnabled()) {
            if (Bp == null || Bp.isZERO()) {
                if (Ap != null) {
                    return Ap.ring.getZERO();
                }
                return null;
            }
            if (Ap == null || Ap.isZERO()) {
                return Bp.ring.getZERO();
            }
            if (!Ap.ring.equals(Bp.ring)) {
                logger.error("rings not equal");
            }
        }
        Map.Entry<ExpVector, C> ma = Ap.leadingMonomial();
        Map.Entry<ExpVector, C> mb = Bp.leadingMonomial();

        ExpVector e = ma.getKey();
        ExpVector f = mb.getKey();

        ExpVector g = e.lcm(f);
        ExpVector e1 = g.subtract(e);
        ExpVector f1 = g.subtract(f);

        C a = ma.getValue();
        C b = mb.getValue();

        GenSolvablePolynomial<C> App = Ap.multiplyLeft(b, e1);
        GenSolvablePolynomial<C> Bpp = Bp.multiplyLeft(a, f1);
        GenSolvablePolynomial<C> Cp = (GenSolvablePolynomial<C>) App.subtract(Bpp);
        return Cp;
    }


    /**
     * S-Polynomial with recording.
     *
     * @param S  recording matrix, is modified.
     * @param i  index of Ap in basis list.
     * @param Ap a polynomial.
     * @param j  index of Bp in basis list.
     * @param Bp a polynomial.
     * @return leftSpol(Ap, Bp), the left S-Polynomial for Ap and Bp.
     */
    public GenSolvablePolynomial<C> leftSPolynomial(List<GenSolvablePolynomial<C>> S, int i,
                                                    GenSolvablePolynomial<C> Ap, int j, GenSolvablePolynomial<C> Bp) {
        if (debug /*logger.isInfoEnabled()*/) {
            if (Bp == null || Bp.isZERO()) {
                throw new ArithmeticException("Spol B is zero");
            }
            if (Ap == null || Ap.isZERO()) {
                throw new ArithmeticException("Spol A is zero");
            }
            if (!Ap.ring.equals(Bp.ring)) {
                logger.error("rings not equal");
            }
        }
        Map.Entry<ExpVector, C> ma = Ap.leadingMonomial();
        Map.Entry<ExpVector, C> mb = Bp.leadingMonomial();

        ExpVector e = ma.getKey();
        ExpVector f = mb.getKey();

        ExpVector g = e.lcm(f);
        ExpVector e1 = g.subtract(e);
        ExpVector f1 = g.subtract(f);

        C a = ma.getValue();
        C b = mb.getValue();

        GenSolvablePolynomial<C> App = Ap.multiplyLeft(b, e1);
        GenSolvablePolynomial<C> Bpp = Bp.multiplyLeft(a, f1);
        GenSolvablePolynomial<C> Cp = (GenSolvablePolynomial<C>) App.subtract(Bpp);

        GenSolvablePolynomial<C> zero = Ap.ring.getZERO();
        GenSolvablePolynomial<C> As = (GenSolvablePolynomial<C>) zero.sum(b.negate(), e1);
        GenSolvablePolynomial<C> Bs = (GenSolvablePolynomial<C>) zero.sum(a, f1);
        S.set(i, As);
        S.set(j, Bs);
        return Cp;
    }


    /**
     * Left Normalform Set.
     *
     * @param Ap solvable polynomial list.
     * @param Pp solvable polynomial list.
     * @return list of left-nf(a) with respect to Pp for all a in Ap.
     */
    public List<GenSolvablePolynomial<C>> leftNormalform(List<GenSolvablePolynomial<C>> Pp,
                                                         List<GenSolvablePolynomial<C>> Ap) {
        if (Pp == null || Pp.isEmpty()) {
            return Ap;
        }
        if (Ap == null || Ap.isEmpty()) {
            return Ap;
        }
        ArrayList<GenSolvablePolynomial<C>> red = new ArrayList<GenSolvablePolynomial<C>>();
        for (GenSolvablePolynomial<C> A : Ap) {
            A = leftNormalform(Pp, A);
            red.add(A);
        }
        return red;
    }

    /**
     * Left irreducible set.
     *
     * @param Pp solvable polynomial list.
     * @return a list P of solvable polynomials which are in normalform wrt. P.
     */
    public List<GenSolvablePolynomial<C>> leftIrreducibleSet(List<GenSolvablePolynomial<C>> Pp) {
        ArrayList<GenSolvablePolynomial<C>> P = new ArrayList<GenSolvablePolynomial<C>>();
        for (GenSolvablePolynomial<C> a : Pp) {
            if (a.length() != 0) {
                a = a.monic();
                P.add(a);
            }
        }
        int l = P.size();
        if (l <= 1)
            return P;

        int irr = 0;
        ExpVector e;
        ExpVector f;
        GenSolvablePolynomial<C> a;
        Iterator<GenSolvablePolynomial<C>> it;
        logger.debug("irr = ");
        while (irr != l) {
            it = P.listIterator();
            a = it.next();
            P.remove(0);
            e = a.leadingExpVector();
            a = leftNormalform(P, a);
            logger.debug(String.valueOf(irr));
            if (a.length() == 0) {
                l--;
                if (l <= 1) {
                    return P;
                }
            } else {
                f = a.leadingExpVector();
                if (f.signum() == 0) {
                    P = new ArrayList<GenSolvablePolynomial<C>>();
                    P.add(a.monic());
                    return P;
                }
                if (e.equals(f)) {
                    irr++;
                } else {
                    irr = 0;
                    a = a.monic();
                }
                P.add(a);
            }
        }
        //System.out.println();
        return P;
    }

    /**
     * Is reduction of normal form.
     *
     * @param row recording matrix.
     * @param Pp  a solvable polynomial list for reduction.
     * @param Ap  a solvable polynomial.
     * @param Np  nf(Pp,Ap), a left normal form of Ap wrt. Pp.
     * @return true, if Np + sum( row[i]*Pp[i] ) == Ap, else false.
     */
    @SuppressWarnings("unchecked")
    public boolean isLeftReductionNF(List<GenSolvablePolynomial<C>> row, List<GenSolvablePolynomial<C>> Pp,
                                     GenSolvablePolynomial<C> Ap, GenSolvablePolynomial<C> Np) {
        if (row == null && Pp == null) {
            if (Ap == null) {
                return Np == null;
            }
            return Ap.equals(Np);
        }
        if (row == null || Pp == null) {
            return false;
        }
        if (row.size() != Pp.size()) {
            return false;
        }
        GenSolvablePolynomial<C> t = Np;
        GenSolvablePolynomial<C> r;
        GenSolvablePolynomial<C> p;
        for (int m = 0; m < Pp.size(); m++) {
            r = row.get(m);
            p = Pp.get(m);
            if (r != null && p != null) {
                if (t == null) {
                    t = r.multiply(p);
                } else {
                    t = (GenSolvablePolynomial<C>) t.sum(r.multiply(p));
                }
            }
            //System.out.println("r = " + r );
            //System.out.println("p = " + p );
        }
        if (debug) {
            logger.info("t = " + t);
            logger.info("a = " + Ap);
        }
        if (t == null) {
            if (Ap == null) {
                return true;
            }
            return Ap.isZERO();
        }
        t = (GenSolvablePolynomial<C>) t.subtract(Ap);
        return t.isZERO();
    }

    /**
     * Right S-Polynomial.
     *
     * @param Ap solvable polynomial.
     * @param Bp solvable polynomial.
     * @return right-spol(Ap,Bp) the right S-polynomial of Ap and Bp.
     */
    @SuppressWarnings("unchecked")
    public GenSolvablePolynomial<C> rightSPolynomial(GenSolvablePolynomial<C> Ap, GenSolvablePolynomial<C> Bp) {
        if (logger.isInfoEnabled()) {
            if (Bp == null || Bp.isZERO()) {
                if (Ap != null) {
                    return Ap.ring.getZERO();
                }
                return null;
            }
            if (Ap == null || Ap.isZERO()) {
                return Bp.ring.getZERO();
            }
            if (!Ap.ring.equals(Bp.ring)) {
                logger.error("rings not equal");
            }
        }
        ExpVector e = Ap.leadingExpVector();
        ExpVector f = Bp.leadingExpVector();

        ExpVector g = e.lcm(f);
        ExpVector e1 = g.subtract(e);
        ExpVector f1 = g.subtract(f);

        GenSolvablePolynomial<C> App = Ap.multiply(e1);
        GenSolvablePolynomial<C> Bpp = Bp.multiply(f1);

        C a = App.leadingBaseCoefficient();
        C b = Bpp.leadingBaseCoefficient();
        App = App.multiply(b);
        Bpp = Bpp.multiply(a);

        GenSolvablePolynomial<C> Cp = (GenSolvablePolynomial<C>) App.subtract(Bpp);
        return Cp;
    }

    /**
     * Is top reducible. Is left right symmetric.
     *
     * @param A solvable polynomial.
     * @param P solvable polynomial list.
     * @return true if A is top reducible with respect to P.
     */
    public boolean isTopReducible(List<GenSolvablePolynomial<C>> P, GenSolvablePolynomial<C> A) {
        if (P == null || P.isEmpty()) {
            return false;
        }
        if (A == null || A.isZERO()) {
            return false;
        }
        boolean mt = false;
        ExpVector e = A.leadingExpVector();
        for (GenSolvablePolynomial<C> p : P) {
            mt = e.multipleOf(p.leadingExpVector());
            if (mt) {
                return true;
            }
        }
        return false;
    }

    /**
     * Is reducible. Is left right symmetric.
     *
     * @param Ap solvable polynomial.
     * @param Pp solvable polynomial list.
     * @return true if Ap is reducible with respect to Pp.
     */
    public boolean isReducible(List<GenSolvablePolynomial<C>> Pp, GenSolvablePolynomial<C> Ap) {
        return !isNormalform(Pp, Ap);
    }

    /**
     * Is in Normalform. Is left right symmetric.
     *
     * @param Ap polynomial.
     * @param Pp polynomial list.
     * @return true if Ap is in normalform with respect to Pp.
     */
    @SuppressWarnings("unchecked")
    public boolean isNormalform(List<GenSolvablePolynomial<C>> Pp, GenSolvablePolynomial<C> Ap) {
        if (Pp == null || Pp.isEmpty()) {
            return true;
        }
        if (Ap == null || Ap.isZERO()) {
            return true;
        }
        GenSolvablePolynomial<C>[] P = new GenSolvablePolynomial[0];
        synchronized (Pp) {
            P = Pp.toArray(P);
        }
        int l = P.length;
        ExpVector[] htl = new ExpVector[l];
        GenSolvablePolynomial<C>[] p = new GenSolvablePolynomial[l];
        ExpVector f;
        int i;
        int j = 0;
        for (i = 0; i < l; i++) {
            p[i] = P[i];
            f = p[i].leadingExpVector();
            if (f != null) {
                p[j] = p[i];
                htl[j] = f;
                j++;
            }
        }
        l = j;
        boolean mt = false;
        for (ExpVector e : Ap.getMap().keySet()) {
            for (i = 0; i < l; i++) {
                mt = e.multipleOf(htl[i]);
                if (mt) {
                    return false;
                }
            }
        }
        return true;
    }

    /**
     * Two-sided Normalform.
     *
     * @param Ap solvable polynomial.
     * @param Pp solvable polynomial list.
     * @return two-sided-nf(Ap) with respect to Pp.
     */
    public GenSolvablePolynomial<C> normalform(List<GenSolvablePolynomial<C>> Pp,
                                               GenSolvablePolynomial<C> Ap) {
        throw new UnsupportedOperationException("two-sided normalform not implemented");
    }

    /**
     * Module left normalform set.
     *
     * @param Ap module list.
     * @param Pp module list.
     * @return list of left-nf(a) with respect to Pp for all a in Ap.
     */
    public ModuleList<C> leftNormalform(ModuleList<C> Pp, ModuleList<C> Ap) {
        return leftNormalform(Pp, Ap, false);
    }

    /**
     * Module left normalform set.
     *
     * @param Ap  module list.
     * @param Pp  module list.
     * @param top true for TOP term order, false for POT term order.
     * @return list of left-nf(a) with respect to Pp for all a in Ap.
     */
    public ModuleList<C> leftNormalform(ModuleList<C> Pp, ModuleList<C> Ap, boolean top) {
        if (Pp == null || Pp.isEmpty()) {
            return Ap;
        }
        if (Ap == null || Ap.isEmpty()) {
            return Ap;
        }
        GenSolvablePolynomialRing<C> sring = (GenSolvablePolynomialRing<C>) Pp.ring;
        int modv = Pp.cols;
        GenSolvablePolynomialRing<C> pfac = sring.extend(modv, top);
        logger.debug("extended ring = " + pfac.toScript());
        //System.out.println("extended ring = " + pfac.toScript());
        PolynomialList<C> P = Pp.getPolynomialList(pfac);
        PolynomialList<C> A = Ap.getPolynomialList(pfac);
        //System.out.println("P = " + P.toScript());

        List<GenSolvablePolynomial<C>> red = leftNormalform(P.castToSolvableList(), A.castToSolvableList());
        PolynomialList<C> Fr = new PolynomialList<C>(pfac, red);
        ModuleList<C> Nr = Fr.getModuleList(modv);
        return Nr;
    }

}<|MERGE_RESOLUTION|>--- conflicted
+++ resolved
@@ -5,12 +5,7 @@
 package edu.jas.gb;
 
 
-<<<<<<< HEAD
-import org.apache.logging.log4j.LogManager;
-import org.apache.logging.log4j.Logger;
-=======
 import org.apache.log4j.Logger;
->>>>>>> 05f8d686
 
 import java.util.ArrayList;
 import java.util.Iterator;
@@ -36,7 +31,7 @@
 public abstract class SolvableReductionAbstract<C extends RingElem<C>> implements SolvableReduction<C> {
 
 
-    private static final Logger logger = LogManager.getLogger(SolvableReductionAbstract.class);
+    private static final Logger logger = Logger.getLogger(SolvableReductionAbstract.class);
 
 
     private static final boolean debug = logger.isDebugEnabled();
