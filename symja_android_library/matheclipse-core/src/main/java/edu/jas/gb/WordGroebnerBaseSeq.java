--- conflicted
+++ resolved
@@ -5,12 +5,7 @@
 package edu.jas.gb;
 
 
-<<<<<<< HEAD
-import org.apache.logging.log4j.LogManager;
-import org.apache.logging.log4j.Logger;
-=======
 import org.apache.log4j.Logger;
->>>>>>> 05f8d686
 
 import java.util.List;
 
@@ -31,7 +26,7 @@
 public class WordGroebnerBaseSeq<C extends RingElem<C>> extends WordGroebnerBaseAbstract<C> {
 
 
-    private static final Logger logger = LogManager.getLogger(WordGroebnerBaseSeq.class);
+    private static final Logger logger = Logger.getLogger(WordGroebnerBaseSeq.class);
 
 
     private static final boolean debug = logger.isDebugEnabled();
