--- conflicted
+++ resolved
@@ -5,12 +5,7 @@
 package edu.jas.gb;
 
 
-<<<<<<< HEAD
-import org.apache.logging.log4j.LogManager;
-import org.apache.logging.log4j.Logger;
-=======
 import org.apache.log4j.Logger;
->>>>>>> 05f8d686
 
 import java.util.List;
 
@@ -21,7 +16,7 @@
 
 /**
  * D-Groebner Base sequential algorithm. Implements D-Groebner bases and GB
- * test. <b>Note:</b> Minimal reduced GBs are not unique. see BWK, section 10.1.
+ * test. <b>Note:</b> Minimal reduced GBs are not unique. @see BWK, section 10.1.
  *
  * @param <C> coefficient type
  * @author Heinz Kredel
@@ -30,7 +25,7 @@
 public class DGroebnerBaseSeq<C extends RingElem<C>> extends GroebnerBaseAbstract<C> {
 
 
-    private static final Logger logger = LogManager.getLogger(DGroebnerBaseSeq.class);
+    private static final Logger logger = Logger.getLogger(DGroebnerBaseSeq.class);
 
 
     private static final boolean debug = logger.isDebugEnabled();
