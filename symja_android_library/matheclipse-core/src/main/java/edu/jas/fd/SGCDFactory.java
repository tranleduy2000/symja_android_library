/*
 * $Id$
 */

package edu.jas.fd;


<<<<<<< HEAD
import org.apache.logging.log4j.LogManager;
import org.apache.logging.log4j.Logger;
=======
import org.apache.log4j.Logger;
>>>>>>> 05f8d686

import edu.jas.arith.BigInteger;
import edu.jas.arith.BigRational;
import edu.jas.arith.ModInteger;
import edu.jas.arith.ModIntegerRing;
import edu.jas.arith.ModLong;
import edu.jas.arith.ModLongRing;
import edu.jas.kern.ComputerThreads;
import edu.jas.structure.GcdRingElem;
import edu.jas.structure.RingFactory;


/**
 * Solvable greatest common divisor algorithms factory. Select appropriate SGCD
 * engine based on the coefficient types.
 *
 * @author Heinz Kredel
 * @usage To create objects that implement the
 * <code>GreatestCommonDivisor</code> interface use the
 * <code>GCDFactory</code>. It will select an appropriate implementation
 * based on the types of polynomial coefficients C. There are two methods
 * to obtain an implementation: <code>getProxy()</code> and
 * <code>getImplementation()</code>. <code>getImplementation()</code>
 * returns an object of a class which implements the
 * <code>GreatestCommonDivisor</code> interface. <code>getProxy()</code>
 * returns a proxy object of a class which implements the
 * <code>GreatestCommonDivisor</code> interface. The proxy will run two
 * implementations in parallel, return the first computed result and
 * cancel the second running task. On systems with one CPU the computing
 * time will be two times the time of the fastest algorithm
 * implementation. On systems with more than two CPUs the computing time
 * will be the time of the fastest algorithm implementation.
 *
 * <pre>
 *        GreatestCommonDivisor&lt;CT&gt; engine;
 *        engine = SGCDFactory.&lt;CT&gt; getImplementation(cofac);
 *        or engine = SGCDFactory.&lt;CT&gt; getProxy(cofac);
 *        c = engine.leftGcd(a, b);
 *        </pre>
 * <p>
 * For example, if the coefficient type is <code>BigInteger</code>, the
 * usage looks like
 *
 * <pre>
 *        BigInteger cofac = new BigInteger();
 *        GreatestCommonDivisor&lt;BigInteger&gt; engine;
 *        engine = SGCDFactory.getImplementation(cofac);
 *        or engine = SGCDFactory.getProxy(cofac);
 *        c = engine.leftGcd(a, b);
 *        </pre>
 * @see edu.jas.fd.GreatestCommonDivisor#leftGcd(edu.jas.poly.GenSolvablePolynomial
 * P, edu.jas.poly.GenSolvablePolynomial S)
 */

public class SGCDFactory {


    private static final Logger logger = LogManager.getLogger(SGCDFactory.class);


    /**
     * Protected factory constructor.
     */
    protected SGCDFactory() {
    }


    /**
     * Determine suitable implementation of gcd algorithms, case ModLong.
     *
     * @param fac ModLongRing.
     * @return gcd algorithm implementation.
     */
    public static GreatestCommonDivisorAbstract<ModLong> getImplementation(ModLongRing fac) {
        GreatestCommonDivisorAbstract<ModLong> ufd;
        if (fac.isField()) {
            ufd = new GreatestCommonDivisorSimple<ModLong>(fac);
            return ufd;
        }
        ufd = new GreatestCommonDivisorPrimitive<ModLong>(fac);
        return ufd;
    }


    /**
     * Determine suitable proxy for gcd algorithms, case ModLong.
     *
     * @param fac ModLongRing.
     * @return gcd algorithm implementation.
     */
    public static GreatestCommonDivisorAbstract<ModLong> getProxy(ModLongRing fac) {
        GreatestCommonDivisorAbstract<ModLong> ufd1, ufd2;
        ufd1 = new GreatestCommonDivisorPrimitive<ModLong>(fac);
        if (fac.isField()) {
            ufd2 = new GreatestCommonDivisorSimple<ModLong>(fac);
        } else {
            ufd2 = new GreatestCommonDivisorSyzygy<ModLong>(fac);
        }
        return new SGCDParallelProxy<ModLong>(fac, ufd1, ufd2);
    }


    /**
     * Determine suitable implementation of gcd algorithms, case ModInteger.
     *
     * @param fac ModIntegerRing.
     * @return gcd algorithm implementation.
     */
    public static GreatestCommonDivisorAbstract<ModInteger> getImplementation(ModIntegerRing fac) {
        GreatestCommonDivisorAbstract<ModInteger> ufd;
        if (fac.isField()) {
            ufd = new GreatestCommonDivisorSimple<ModInteger>(fac);
            return ufd;
        }
        ufd = new GreatestCommonDivisorPrimitive<ModInteger>(fac);
        return ufd;
    }


    /**
     * Determine suitable proxy for gcd algorithms, case ModInteger.
     *
     * @param fac ModIntegerRing.
     * @return gcd algorithm implementation.
     */
    public static GreatestCommonDivisorAbstract<ModInteger> getProxy(ModIntegerRing fac) {
        GreatestCommonDivisorAbstract<ModInteger> ufd1, ufd2;
        ufd1 = new GreatestCommonDivisorPrimitive<ModInteger>(fac);
        if (fac.isField()) {
            ufd2 = new GreatestCommonDivisorSimple<ModInteger>(fac);
        } else {
            ufd2 = new GreatestCommonDivisorSyzygy<ModInteger>(fac);
        }
        return new SGCDParallelProxy<ModInteger>(fac, ufd1, ufd2);
    }


    /**
     * Determine suitable implementation of gcd algorithms, case BigInteger.
     *
     * @param fac BigInteger.
     * @return gcd algorithm implementation.
     */
    @SuppressWarnings("unused")
    public static GreatestCommonDivisorAbstract<BigInteger> getImplementation(BigInteger fac) {
        GreatestCommonDivisorAbstract<BigInteger> ufd;
        if (true) {
            ufd = new GreatestCommonDivisorPrimitive<BigInteger>(fac);
        } else {
            ufd = new GreatestCommonDivisorSimple<BigInteger>(fac);
        }
        return ufd;
    }


    /**
     * Determine suitable proxy for gcd algorithms, case BigInteger.
     *
     * @param fac BigInteger.
     * @return gcd algorithm implementation.
     */
    public static GreatestCommonDivisorAbstract<BigInteger> getProxy(BigInteger fac) {
        if (fac == null) {
            throw new IllegalArgumentException("fac == null not supported");
        }
        GreatestCommonDivisorAbstract<BigInteger> ufd1, ufd2;
        ufd1 = new GreatestCommonDivisorPrimitive<BigInteger>(fac);
        ufd2 = new GreatestCommonDivisorSyzygy<BigInteger>(fac);
        return new SGCDParallelProxy<BigInteger>(fac, ufd1, ufd2);
    }


    /**
     * Determine suitable implementation of gcd algorithms, case BigRational.
     *
     * @param fac BigRational.
     * @return gcd algorithm implementation.
     */
    public static GreatestCommonDivisorAbstract<BigRational> getImplementation(BigRational fac) {
        if (fac == null) {
            throw new IllegalArgumentException("fac == null not supported");
        }
        GreatestCommonDivisorAbstract<BigRational> ufd;
        ufd = new GreatestCommonDivisorPrimitive<BigRational>(fac);
        return ufd;
    }


    /**
     * Determine suitable proxy for gcd algorithms, case BigRational.
     *
     * @param fac BigRational.
     * @return gcd algorithm implementation.
     */
    public static GreatestCommonDivisorAbstract<BigRational> getProxy(BigRational fac) {
        if (fac == null) {
            throw new IllegalArgumentException("fac == null not supported");
        }
        GreatestCommonDivisorAbstract<BigRational> ufd1, ufd2;
        ufd1 = new GreatestCommonDivisorPrimitive<BigRational>(fac);
        ufd2 = new GreatestCommonDivisorSimple<BigRational>(fac);
        return new SGCDParallelProxy<BigRational>(fac, ufd1, ufd2);
    }


    /**
     * Determine suitable implementation of gcd algorithms, other cases.
     *
     * @param fac RingFactory&lt;C&gt;.
     * @return gcd algorithm implementation.
     */
    @SuppressWarnings("unchecked")
    public static <C extends GcdRingElem<C>> GreatestCommonDivisorAbstract<C> getImplementation(
            RingFactory<C> fac) {
        GreatestCommonDivisorAbstract/*raw type<C>*/ ufd;
        logger.debug("fac = " + fac.getClass().getName());
        Object ofac = fac;
        if (ofac instanceof BigInteger) {
            ufd = new GreatestCommonDivisorPrimitive<C>(fac);
        } else if (ofac instanceof ModIntegerRing) {
            if (fac.isField()) {
                ufd = new GreatestCommonDivisorSimple<C>(fac);
            } else {
                ufd = new GreatestCommonDivisorPrimitive<C>(fac);
            }
        } else if (ofac instanceof ModLongRing) {
            if (fac.isField()) {
                ufd = new GreatestCommonDivisorSimple<C>(fac);
            } else {
                ufd = new GreatestCommonDivisorPrimitive<C>(fac);
            }
        } else if (ofac instanceof BigRational) {
            ufd = new GreatestCommonDivisorSimple<C>(fac);
        } else {
            if (fac.isField()) {
                ufd = new GreatestCommonDivisorSimple<C>(fac);
            } else {
                ufd = new GreatestCommonDivisorPrimitive<C>(fac);
            }
        }
        logger.debug("implementation = " + ufd);
        return ufd;
    }


    /**
     * Determine suitable proxy for gcd algorithms, other cases.
     *
     * @param fac RingFactory&lt;C&gt;.
     * @return gcd algorithm implementation. <b>Note:</b> This method contains a
     * hack for Google app engine to not use threads.
     * @see edu.jas.kern.ComputerThreads#NO_THREADS
     */
    @SuppressWarnings("unchecked")
    public static <C extends GcdRingElem<C>> GreatestCommonDivisorAbstract<C> getProxy(RingFactory<C> fac) {
        if (ComputerThreads.NO_THREADS) { // hack for Google app engine
            return SGCDFactory.getImplementation(fac);
        }
        GreatestCommonDivisorAbstract/*raw type<C>*/ ufd;
        logger.debug("fac = " + fac.getClass().getName());
        Object ofac = fac;
        if (ofac instanceof BigInteger) {
            ufd = new SGCDParallelProxy<C>(fac, new GreatestCommonDivisorSimple<C>(fac),
                    new GreatestCommonDivisorPrimitive<C>(fac));
        } else if (ofac instanceof ModIntegerRing) {
            ufd = new SGCDParallelProxy<C>(fac, new GreatestCommonDivisorSimple<C>(fac),
                    new GreatestCommonDivisorPrimitive<C>(fac));
        } else if (ofac instanceof ModLongRing) {
            ufd = new SGCDParallelProxy<C>(fac, new GreatestCommonDivisorSimple<C>(fac),
                    new GreatestCommonDivisorPrimitive<C>(fac));
        } else if (ofac instanceof BigRational) {
            ufd = new SGCDParallelProxy<C>(fac, new GreatestCommonDivisorPrimitive<C>(fac),
                    new GreatestCommonDivisorSimple<C>(fac));
        } else {
            if (fac.isField()) {
                ufd = new SGCDParallelProxy<C>(fac, new GreatestCommonDivisorSimple<C>(fac),
                        new GreatestCommonDivisorPrimitive<C>(fac));
            } else {
                ufd = new SGCDParallelProxy<C>(fac, new GreatestCommonDivisorSyzygy<C>(fac),
                        new GreatestCommonDivisorPrimitive<C>(fac));
            }
        }
        logger.debug("ufd = " + ufd);
        return ufd;
    }

}<|MERGE_RESOLUTION|>--- conflicted
+++ resolved
@@ -5,12 +5,7 @@
 package edu.jas.fd;
 
 
-<<<<<<< HEAD
-import org.apache.logging.log4j.LogManager;
-import org.apache.logging.log4j.Logger;
-=======
 import org.apache.log4j.Logger;
->>>>>>> 05f8d686
 
 import edu.jas.arith.BigInteger;
 import edu.jas.arith.BigRational;
@@ -68,7 +63,7 @@
 public class SGCDFactory {
 
 
-    private static final Logger logger = LogManager.getLogger(SGCDFactory.class);
+    private static final Logger logger = Logger.getLogger(SGCDFactory.class);
 
 
     /**
