/*
 * $Id$
 */

package edu.jas.fd;


<<<<<<< HEAD
import org.apache.logging.log4j.LogManager;
import org.apache.logging.log4j.Logger;
=======
import org.apache.log4j.Logger;
>>>>>>> 05f8d686

import java.io.Reader;
import java.util.ArrayList;
import java.util.List;
import java.util.Random;

import edu.jas.gbufd.SolvableSyzygyAbstract;
import edu.jas.gbufd.SolvableSyzygySeq;
import edu.jas.kern.StringUtil;
import edu.jas.poly.GenPolynomial;
import edu.jas.poly.GenSolvablePolynomial;
import edu.jas.poly.GenSolvablePolynomialRing;
import edu.jas.poly.PolynomialList;
import edu.jas.structure.GcdRingElem;
import edu.jas.structure.QuotPairFactory;
import edu.jas.structure.RingFactory;


/**
 * SolvableQuotient ring factory based on GenPolynomial with RingElem interface.
 * Objects of this class are immutable.
 *
 * @author Heinz Kredel
 */
public class SolvableQuotientRing<C extends GcdRingElem<C>> implements RingFactory<SolvableQuotient<C>>,
        QuotPairFactory<GenPolynomial<C>, SolvableQuotient<C>> {
    // should be QuotPairFactory<GenSolvablePolynomial<C>


    private static final Logger logger = LogManager.getLogger(SolvableQuotientRing.class);


    //private static final boolean debug = logger.isDebugEnabled();


    /**
     * Solvable polynomial ring of the factory.
     */
    public final GenSolvablePolynomialRing<C> ring;


    /**
     * Syzygy engine of the factory.
     */
    public final SolvableSyzygyAbstract<C> engine;


    /**
     * The constructor creates a SolvableQuotientRing object from a
     * GenSolvablePolynomialRing.
     *
     * @param r solvable polynomial ring.
     */
    public SolvableQuotientRing(GenSolvablePolynomialRing<C> r) {
        ring = r;
        engine = new SolvableSyzygySeq<C>(ring.coFac);
        logger.debug("quotient ring constructed");
    }

    /**
     * Create from numerator.
     */
    @SuppressWarnings("unchecked")
    public SolvableQuotient<C> create(GenPolynomial<C> n) {
        return new SolvableQuotient<C>(this, (GenSolvablePolynomial<C>) n);
    }

    /**
     * Create from numerator, denominator pair.
     */
    @SuppressWarnings("unchecked")
    public SolvableQuotient<C> create(GenPolynomial<C> n, GenPolynomial<C> d) {
        return new SolvableQuotient<C>(this, (GenSolvablePolynomial<C>) n, (GenSolvablePolynomial<C>) d);
    }

    /**
     * Factory for base elements.
     */
    public GenSolvablePolynomialRing<C> pairFactory() {
        return ring;
    }

    /**
     * Get the zero element.
     *
     * @return 0 as SolvableQuotient.
     */
    public SolvableQuotient<C> getZERO() {
        return new SolvableQuotient<C>(this, ring.getZERO());
    }

    /**
     * Get the one element.
     *
     * @return 1 as SolvableQuotient.
     */
    public SolvableQuotient<C> getONE() {
        return new SolvableQuotient<C>(this, ring.getONE());
    }

    /**
     * Query if this ring is commutative.
     *
     * @return true if this ring is commutative, else false.
     */
    public boolean isCommutative() {
        return ring.isCommutative();
    }

    /**
     * Query if this ring is associative.
     *
     * @return true if this ring is associative, else false.
     */
    public boolean isAssociative() {
        if (!ring.isAssociative()) {
            return false;
        }
        SolvableQuotient<C> Xi, Xj, Xk, p, q;
        List<SolvableQuotient<C>> gens = generators();
        int ngen = gens.size();
        for (int i = 0; i < ngen; i++) {
            Xi = gens.get(i);
            for (int j = i + 1; j < ngen; j++) {
                Xj = gens.get(j);
                for (int k = j + 1; k < ngen; k++) {
                    Xk = gens.get(k);
                    p = Xk.multiply(Xj).multiply(Xi);
                    q = Xk.multiply(Xj.multiply(Xi));
                    if (!p.equals(q)) {
                        if (logger.isInfoEnabled()) {
                            logger.info("Xk = " + Xk + ", Xj = " + Xj + ", Xi = " + Xi);
                            logger.info("p = ( Xk * Xj ) * Xi = " + p);
                            logger.info("q = Xk * ( Xj * Xi ) = " + q);
                        }
                        return false;
                    }
                }
            }
        }
        return true;
    }

    /**
     * Get a list of the generating elements.
     *
     * @return list of generators for the algebraic structure.
     */
    public List<SolvableQuotient<C>> generators() {
        List<GenSolvablePolynomial<C>> pgens = PolynomialList.castToSolvableList(ring.generators());
        List<SolvableQuotient<C>> gens = new ArrayList<SolvableQuotient<C>>(pgens.size() * 2 - 1);
        GenSolvablePolynomial<C> one = ring.getONE();
        for (GenSolvablePolynomial<C> p : pgens) {
            SolvableQuotient<C> q = new SolvableQuotient<C>(this, p);
            gens.add(q);
            if (!p.isONE()) {
                q = new SolvableQuotient<C>(this, one, p);
                gens.add(q);
            }
        }
        return gens;
    }

    /**
     * Is this structure finite or infinite.
     *
     * @return true if this structure is finite, else false.
     */
    public boolean isFinite() {
        return ring.isFinite();
    }

    /**
     * Get a SolvableQuotient element from a long value.
     *
     * @param a long.
     * @return a SolvableQuotient.
     */
    public SolvableQuotient<C> fromInteger(long a) {
        return new SolvableQuotient<C>(this, ring.fromInteger(a));
    }

    /**
     * Get a SolvableQuotient element from a BigInteger value.
     *
     * @param a BigInteger.
     * @return a SolvableQuotient.
     */
    public SolvableQuotient<C> fromInteger(java.math.BigInteger a) {
        return new SolvableQuotient<C>(this, ring.fromInteger(a));
    }

    /**
     * SolvableQuotient random.
     *
     * @param n such that 0 &le; v &le; (2<sup>n</sup>-1).
     * @return a random quotient element.
     */
    public SolvableQuotient<C> random(int n) {
        GenSolvablePolynomial<C> r = ring.random(n).monic();
        GenSolvablePolynomial<C> s;
        do {
            s = ring.random(n).monic();
        } while (s.isZERO());
        return new SolvableQuotient<C>(this, r, s, false);
    }

    /**
     * SolvableQuotient random.
     *
     * @param n   such that 0 &le; v &le; (2<sup>n</sup>-1).
     * @param rnd is a source for random bits.
     * @return a random quotient element.
     */
    public SolvableQuotient<C> random(int n, Random rnd) {
        GenSolvablePolynomial<C> r = ring.random(n, rnd).monic();
        GenSolvablePolynomial<C> s = ring.random(n, rnd).monic();
        do {
            s = ring.random(n, rnd).monic();
        } while (s.isZERO());
        return new SolvableQuotient<C>(this, r, s, false);
    }

    /**
     * Copy SolvableQuotient element c.
     *
     * @param c
     * @return a copy of c.
     */
    public SolvableQuotient<C> copy(SolvableQuotient<C> c) {
        return new SolvableQuotient<C>(c.ring, c.num, c.den, true);
    }

    /**
     * Parse SolvableQuotient from String. Syntax: "{ polynomial | polynomial }"
     * or "{ polynomial }" or " polynomial | polynomial " or " polynomial "
     *
     * @param s String.
     * @return SolvableQuotient from s.
     */
    public SolvableQuotient<C> parse(String s) {
        int i = s.indexOf("{");
        if (i >= 0) {
            s = s.substring(i + 1);
        }
        i = s.lastIndexOf("}");
        if (i >= 0) {
            s = s.substring(0, i);
        }
        i = s.indexOf("|");
        if (i < 0) {
            GenSolvablePolynomial<C> n = ring.parse(s);
            return new SolvableQuotient<C>(this, n);
        }
        String s1 = s.substring(0, i);
        String s2 = s.substring(i + 1);
        GenSolvablePolynomial<C> n = ring.parse(s1);
        GenSolvablePolynomial<C> d = ring.parse(s2);
        return new SolvableQuotient<C>(this, n, d);
    }

    /**
     * Parse SolvableQuotient from Reader.
     *
     * @param r Reader.
     * @return next SolvableQuotient from r.
     */
    public SolvableQuotient<C> parse(Reader r) {
        String s = StringUtil.nextPairedString(r, '{', '}');
        return parse(s);
    }

    /**
     * Get a scripting compatible string representation.
     *
     * @return script compatible representation for this ElemFactory.
     */
    @Override
    public String toScript() {
        // Python case
        return "SRF(" + ring.toScript() + ")";
    }

    /**
     * Query if this ring is a field.
     *
     * @return true.
     */
    public boolean isField() {
        return true;
    }

    /**
     * Characteristic of this ring.
     *
     * @return characteristic of this ring.
     */
    public java.math.BigInteger characteristic() {
        return ring.characteristic();
    }

    /**
     * Hash code for this quotient ring.
     */
    @Override
    public int hashCode() {
        int h;
        h = ring.hashCode();
        return h;
    }

    /**
     * Comparison with any other object.
     */
    @Override
    @SuppressWarnings("unchecked")
    public boolean equals(Object b) {
        if (b == null) {
            return false;
        }
        if (!(b instanceof SolvableQuotientRing)) {
            return false;
        }
        SolvableQuotientRing<C> a = (SolvableQuotientRing<C>) b;
        return ring.equals(a.ring);
    }

    /**
     * Get the String representation as RingFactory.
     */
    @Override
    public String toString() {
        String s = null;
        if (ring.coFac.characteristic().signum() == 0) {
            s = "RatFunc";
        } else {
            s = "ModFunc";
        }
        return s + "( " + ring.toString() + " )";
    }

    /**
     * Generate a random quotient.
     *
     * @param k bitsize of random coefficients.
     * @param l number of terms.
     * @param d maximal degree in each variable.
     * @param q density of nozero exponents.
     * @return a random quotient.
     */
    public SolvableQuotient<C> random(int k, int l, int d, float q) {
        GenSolvablePolynomial<C> r = ring.random(k, l, d, q).monic();
        GenSolvablePolynomial<C> s = ring.random(k, l, d, q).monic();
        do {
            s = ring.random(k, l, d, q).monic();
        } while (s.isZERO());
        return new SolvableQuotient<C>(this, r, s, false);
    }

}<|MERGE_RESOLUTION|>--- conflicted
+++ resolved
@@ -5,12 +5,7 @@
 package edu.jas.fd;
 
 
-<<<<<<< HEAD
-import org.apache.logging.log4j.LogManager;
-import org.apache.logging.log4j.Logger;
-=======
 import org.apache.log4j.Logger;
->>>>>>> 05f8d686
 
 import java.io.Reader;
 import java.util.ArrayList;
@@ -40,7 +35,7 @@
     // should be QuotPairFactory<GenSolvablePolynomial<C>
 
 
-    private static final Logger logger = LogManager.getLogger(SolvableQuotientRing.class);
+    private static final Logger logger = Logger.getLogger(SolvableQuotientRing.class);
 
 
     //private static final boolean debug = logger.isDebugEnabled();
