/*
 * $Id$
 */

package edu.jas.fd;


<<<<<<< HEAD
import org.apache.logging.log4j.LogManager;
import org.apache.logging.log4j.Logger;
=======
import org.apache.log4j.Logger;
>>>>>>> 05f8d686

import java.util.ArrayList;
import java.util.Collection;
import java.util.List;
import java.util.Map;

import edu.jas.poly.ExpVector;
import edu.jas.poly.GenPolynomial;
import edu.jas.poly.GenPolynomialRing;
import edu.jas.poly.GenSolvablePolynomial;
import edu.jas.poly.GenSolvablePolynomialRing;
import edu.jas.poly.RecSolvablePolynomial;
import edu.jas.poly.RecSolvablePolynomialRing;
import edu.jas.structure.GcdRingElem;
import edu.jas.structure.RingFactory;


/**
 * Solvable polynomials factorization domain utilities, for example recursive
 * pseudo remainder.
 *
 * @author Heinz Kredel
 */

public class FDUtil {


    private static final Logger logger = LogManager.getLogger(FDUtil.class);


    private static final boolean debug = true; //logger.isDebugEnabled();


    private static final boolean info = logger.isInfoEnabled();


    /**
     * GenSolvablePolynomial sparse pseudo remainder for univariate polynomials.
     *
     * @param <C> coefficient type.
     * @param P   GenSolvablePolynomial.
     * @param S   nonzero GenSolvablePolynomial.
     * @return remainder with ore(ldcf(S)<sup>m'</sup>) P = quotient * S +
     * remainder. m' &le; deg(P)-deg(S)
     * @see edu.jas.poly.GenPolynomial#remainder(edu.jas.poly.GenPolynomial).
     */
    @SuppressWarnings("unchecked")
    public static <C extends GcdRingElem<C>> GenSolvablePolynomial<C> leftBaseSparsePseudoRemainder(
            GenSolvablePolynomial<C> P, GenSolvablePolynomial<C> S) {
        return leftBasePseudoQuotientRemainder(P, S)[1];
    }


    /**
     * GenSolvablePolynomial sparse right pseudo remainder for univariate
     * polynomials.
     *
     * @param <C> coefficient type.
     * @param P   GenSolvablePolynomial.
     * @param S   nonzero GenSolvablePolynomial.
     * @return remainder with P ore(ldcf(S)<sup>m'</sup>) = S * quotient +
     * remainder. m' &le; deg(P)-deg(S)
     * @see edu.jas.poly.GenPolynomial#remainder(edu.jas.poly.GenPolynomial).
     */
    @SuppressWarnings("unchecked")
    public static <C extends GcdRingElem<C>> GenSolvablePolynomial<C> rightBaseSparsePseudoRemainder(
            GenSolvablePolynomial<C> P, GenSolvablePolynomial<C> S) {
        return rightBasePseudoQuotientRemainder(P, S)[1];
    }


    /**
     * GenSolvablePolynomial sparse pseudo quotient for univariate polynomials
     * or exact division.
     *
     * @param <C> coefficient type.
     * @param P   GenSolvablePolynomial.
     * @param S   nonzero GenSolvablePolynomial.
     * @return quotient with ore(ldcf(S)<sup>m'</sup>) P = quotient * S +
     * remainder. m' &le; deg(P)-deg(S)
     * @see edu.jas.poly.GenPolynomial#divide(edu.jas.poly.GenPolynomial).
     */
    public static <C extends GcdRingElem<C>> GenSolvablePolynomial<C> leftBasePseudoQuotient(
            GenSolvablePolynomial<C> P, GenSolvablePolynomial<C> S) {
        return leftBasePseudoQuotientRemainder(P, S)[0];
    }


    /**
     * GenSolvablePolynomial right sparse pseudo quotient for univariate
     * polynomials or exact division.
     *
     * @param <C> coefficient type.
     * @param P   GenSolvablePolynomial.
     * @param S   nonzero GenSolvablePolynomial.
     * @return quotient with P ore(ldcf(S)<sup>m'</sup>) = S * quotient +
     * remainder. m' &le; deg(P)-deg(S)
     * @see edu.jas.poly.GenPolynomial#divide(edu.jas.poly.GenPolynomial).
     */
    public static <C extends GcdRingElem<C>> GenSolvablePolynomial<C> rightBasePseudoQuotient(
            GenSolvablePolynomial<C> P, GenSolvablePolynomial<C> S) {
        return rightBasePseudoQuotientRemainder(P, S)[0];
    }


    /**
     * GenSolvablePolynomial sparse pseudo quotient and remainder for univariate
     * polynomials or exact division.
     *
     * @param <C> coefficient type.
     * @param P   GenSolvablePolynomial.
     * @param S   nonzero GenSolvablePolynomial.
     * @return [ quotient, remainder ] with ore(ldcf(S)<sup>m'</sup>) P =
     * quotient * S + remainder. m' &le; deg(P)-deg(S)
     * @see edu.jas.poly.GenPolynomial#divide(edu.jas.poly.GenPolynomial).
     */
    @SuppressWarnings("unchecked")
    public static <C extends GcdRingElem<C>> GenSolvablePolynomial<C>[] leftBasePseudoQuotientRemainder(
            GenSolvablePolynomial<C> P, GenSolvablePolynomial<C> S) {
        if (S == null || S.isZERO()) {
            throw new ArithmeticException(P.toString() + " division by zero " + S);
        }
        //if (S.ring.nvar != 1) { // ok if exact division
        //    throw new RuntimeException("univariate polynomials only");
        //}
        GenSolvablePolynomial<C>[] ret = new GenSolvablePolynomial[2];
        ret[0] = null;
        ret[1] = null;
        if (P.isZERO() || S.isONE()) {
            ret[0] = P;
            ret[1] = S.ring.getZERO();
            return ret;
        }
        if (P instanceof RecSolvablePolynomial) {
            RecSolvablePolynomial<C> Pr = (RecSolvablePolynomial) P;
            if (!Pr.ring.coeffTable.isEmpty()) {
                throw new UnsupportedOperationException(
                        "RecSolvablePolynomial with twisted coeffs not supported");
            }
        }
        GreatestCommonDivisorAbstract<C> fd = new GreatestCommonDivisorFake<C>(P.ring.coFac);
        ExpVector e = S.leadingExpVector();
        GenSolvablePolynomial<C> h;
        GenSolvablePolynomial<C> r = P;
        GenSolvablePolynomial<C> q = S.ring.getZERO().copy();
        while (!r.isZERO()) {
            ExpVector f = r.leadingExpVector();
            if (f.multipleOf(e)) {
                C a = r.leadingBaseCoefficient();
                f = f.subtract(e);
                h = S.multiplyLeft(f); // coeff a
                C c = h.leadingBaseCoefficient();
                // need ga, gc: ga a = gc c
                C[] oc = fd.leftOreCond(a, c);
                C ga = oc[0];
                C gc = oc[1];
                r = r.multiplyLeft(ga); // coeff ga a, exp f
                h = h.multiplyLeft(gc); // coeff gc c, exp f
                q = q.multiplyLeft(ga); // c
                q = (GenSolvablePolynomial<C>) q.sum(gc, f); // a
                //System.out.println("q = " + q);
                r = (GenSolvablePolynomial<C>) r.subtract(h);
            } else {
                break;
            }
        }
        int sp = P.signum();
        int ss = S.signum();
        int sq = q.signum();
        // sp = ss * sq
        if (sp != ss * sq) {
            q = (GenSolvablePolynomial<C>) q.negate();
            r = (GenSolvablePolynomial<C>) r.negate();
        }
        ret[0] = q;
        ret[1] = r;
        return ret;
    }


    /**
     * GenSolvablePolynomial sparse pseudo quotient and remainder for univariate
     * polynomials or exact division.
     *
     * @param <C> coefficient type.
     * @param P   GenSolvablePolynomial.
     * @param S   nonzero GenSolvablePolynomial.
     * @return [ quotient, remainder ] with P ore(ldcf(S)<sup>m'</sup>) = S *
     * quotient + remainder. m' &le; deg(P)-deg(S)
     * @see edu.jas.poly.GenPolynomial#divide(edu.jas.poly.GenPolynomial).
     */
    @SuppressWarnings("unchecked")
    public static <C extends GcdRingElem<C>> GenSolvablePolynomial<C>[] rightBasePseudoQuotientRemainder(
            GenSolvablePolynomial<C> P, GenSolvablePolynomial<C> S) {
        if (S == null || S.isZERO()) {
            throw new ArithmeticException(P.toString() + " division by zero " + S);
        }
        //if (S.ring.nvar != 1) { // ok if exact division
        //    throw new RuntimeException("univariate polynomials only");
        //}
        GenSolvablePolynomial<C>[] ret = new GenSolvablePolynomial[2];
        ret[0] = null;
        ret[1] = null;
        if (P.isZERO() || S.isONE()) {
            ret[0] = P;
            ret[1] = S.ring.getZERO();
            return ret;
        }
        if (P instanceof RecSolvablePolynomial) {
            RecSolvablePolynomial<C> Pr = (RecSolvablePolynomial) P;
            if (!Pr.ring.coeffTable.isEmpty()) {
                throw new UnsupportedOperationException(
                        "RecSolvablePolynomial with twisted coeffs not supported");
            }
        }
        GreatestCommonDivisorAbstract<C> fd = new GreatestCommonDivisorFake<C>(P.ring.coFac);
        ExpVector e = S.leadingExpVector();
        GenSolvablePolynomial<C> h;
        GenSolvablePolynomial<C> r = P;
        GenSolvablePolynomial<C> q = S.ring.getZERO().copy();
        while (!r.isZERO()) {
            ExpVector f = r.leadingExpVector();
            if (f.multipleOf(e)) {
                C a = r.leadingBaseCoefficient();
                f = f.subtract(e);
                h = S.multiply(f); // coeff a
                C c = h.leadingBaseCoefficient();
                // need ga, gc: a ga = c gc
                C[] oc = fd.rightOreCond(a, c);
                C ga = oc[0];
                C gc = oc[1];
                r = r.multiply(ga); // coeff a ga, exp f
                h = h.multiply(gc); // coeff c gc, exp f wanted but is exp f * coeff c gc, okay for base
                q = q.multiply(ga); // c
                q = (GenSolvablePolynomial<C>) q.sum(gc, f); // a
                r = (GenSolvablePolynomial<C>) r.subtract(h);
            } else {
                break;
            }
        }
        int sp = P.signum();
        int ss = S.signum();
        int sq = q.signum();
        // sp = ss * sq
        if (sp != ss * sq) {
            q = (GenSolvablePolynomial<C>) q.negate();
            r = (GenSolvablePolynomial<C>) r.negate();
        }
        ret[0] = q;
        ret[1] = r;
        return ret;
    }


    /**
     * Is recursive GenSolvablePolynomial pseudo quotient and remainder. For
     * recursive polynomials.
     *
     * @param <C> coefficient type.
     * @param P   recursive GenSolvablePolynomial.
     * @param S   nonzero recursive GenSolvablePolynomial.
     * @return true, if P ~= q * S + r, else false.
     * @see edu.jas.poly.GenPolynomial#remainder(edu.jas.poly.GenPolynomial).
     * <b>Note:</b> not always meaningful and working
     */
    @SuppressWarnings("unchecked")
    public static <C extends GcdRingElem<C>> boolean isRecursivePseudoQuotientRemainder(
            GenSolvablePolynomial<GenPolynomial<C>> P, GenSolvablePolynomial<GenPolynomial<C>> S,
            GenSolvablePolynomial<GenPolynomial<C>> q, GenSolvablePolynomial<GenPolynomial<C>> r) {
        GenSolvablePolynomial<GenPolynomial<C>> rhs, lhs;
        rhs = (GenSolvablePolynomial<GenPolynomial<C>>) q.multiply(S).sum(r);
        lhs = P;
        GenPolynomial<C> ldcf = S.leadingBaseCoefficient();
        long d = P.degree(0) - S.degree(0) + 1;
        d = (d > 0 ? d : -d + 2);
        for (long i = 0; i <= d; i++) {
            //System.out.println("lhs = " + lhs);
            //System.out.println("rhs = " + rhs);
            //System.out.println("lhs-rhs = " + lhs.subtract(rhs));
            if (lhs.equals(rhs)) {
                return true;
            }
            lhs = lhs.multiply(ldcf);
        }
        GenSolvablePolynomial<GenPolynomial<C>> Pp = P;
        rhs = q.multiply(S);
        //System.out.println("rhs,2 = " + rhs);
        for (long i = 0; i <= d; i++) {
            lhs = (GenSolvablePolynomial<GenPolynomial<C>>) Pp.subtract(r);
            //System.out.println("lhs = " + lhs);
            //System.out.println("rhs = " + rhs);
            //System.out.println("lhs-rhs = " + lhs.subtract(rhs));
            if (lhs.equals(rhs)) {
                //System.out.println("lhs,2 = " + lhs);
                return true;
            }
            Pp = Pp.multiply(ldcf);
        }
        GenPolynomialRing<C> cofac = (GenPolynomialRing) P.ring.coFac;
        GreatestCommonDivisorAbstract<C> fd = new GreatestCommonDivisorSimple<C>(cofac.coFac);
        GenSolvablePolynomial<C> a = (GenSolvablePolynomial<C>) P.leadingBaseCoefficient();
        rhs = (GenSolvablePolynomial<GenPolynomial<C>>) q.multiply(S).sum(r);
        GenSolvablePolynomial<C> b = (GenSolvablePolynomial<C>) rhs.leadingBaseCoefficient();
        GenSolvablePolynomial<C>[] oc = fd.leftOreCond(a, b);
        GenPolynomial<C> ga = oc[0];
        GenPolynomial<C> gb = oc[1];
        //System.out.println("FDQR: OreCond:  a = " +  a + ",  b = " +  b);
        //System.out.println("FDQR: OreCond: ga = " + ga + ", gb = " + gb);
        // ga a = gd d
        GenSolvablePolynomial<GenPolynomial<C>> Pa = P.multiplyLeft(ga); // coeff ga a
        GenSolvablePolynomial<GenPolynomial<C>> Rb = rhs.multiplyLeft(gb); // coeff gb b  
        GenSolvablePolynomial<GenPolynomial<C>> D = (GenSolvablePolynomial<GenPolynomial<C>>) Pa.subtract(Rb);
        if (D.isZERO()) {
            return true;
        }
        if (debug) {
            logger.info("not QR: D = " + D);
        }
        //System.out.println("FDQR: Pa = " + Pa);
        //System.out.println("FDQR: Rb = " + Rb);
        //System.out.println("FDQR: Pa-Rb = " + D);
        return false;
    }


    /**
     * GenSolvablePolynomial sparse pseudo remainder for recursive solvable
     * polynomials.
     *
     * @param <C> coefficient type.
     * @param P   recursive GenSolvablePolynomial.
     * @param S   nonzero recursive GenSolvablePolynomial.
     * @return remainder with ore(ldcf(S)<sup>m'</sup>) P = quotient * S +
     * remainder.
     * @see edu.jas.poly.PolyUtil#recursiveSparsePseudoRemainder(edu.jas.poly.GenPolynomial, edu.jas.poly.GenPolynomial)
     * .
     */
    @SuppressWarnings("unchecked")
    public static <C extends GcdRingElem<C>> GenSolvablePolynomial<GenPolynomial<C>> recursiveSparsePseudoRemainder(
            GenSolvablePolynomial<GenPolynomial<C>> P, GenSolvablePolynomial<GenPolynomial<C>> S) {
        return recursivePseudoQuotientRemainder(P, S)[1];
    }


    /**
     * GenSolvablePolynomial recursive pseudo quotient for recursive
     * polynomials.
     *
     * @param <C> coefficient type.
     * @param P   recursive GenSolvablePolynomial.
     * @param S   nonzero recursive GenSolvablePolynomial.
     * @return quotient with ore(ldcf(S)<sup>m'</sup>) P = quotient * S +
     * remainder.
     * @see edu.jas.poly.GenPolynomial#remainder(edu.jas.poly.GenPolynomial).
     */
    public static <C extends GcdRingElem<C>> GenSolvablePolynomial<GenPolynomial<C>> recursivePseudoQuotient(
            GenSolvablePolynomial<GenPolynomial<C>> P, GenSolvablePolynomial<GenPolynomial<C>> S) {
        return recursivePseudoQuotientRemainder(P, S)[0];
    }


    /**
     * GenSolvablePolynomial recursive pseudo quotient and remainder for
     * recursive polynomials.
     *
     * @param <C> coefficient type.
     * @param P   recursive GenSolvablePolynomial.
     * @param S   nonzero recursive GenSolvablePolynomial.
     * @return [ quotient, remainder ] with ore(ldcf(S)<sup>m'</sup>) P =
     * quotient * S + remainder.
     * @see edu.jas.poly.GenPolynomial#remainder(edu.jas.poly.GenPolynomial).
     */
    @SuppressWarnings("unchecked")
    public static <C extends GcdRingElem<C>> GenSolvablePolynomial<GenPolynomial<C>>[] recursivePseudoQuotientRemainder(
            GenSolvablePolynomial<GenPolynomial<C>> P, GenSolvablePolynomial<GenPolynomial<C>> S) {
        if (S == null || S.isZERO()) {
            throw new ArithmeticException(P + " division by zero " + S);
        }
        //if (S.ring.nvar != 1) { // ok if exact division
        //    throw new RuntimeException("univariate polynomials only");
        //}
        GenSolvablePolynomial<GenPolynomial<C>>[] ret = new GenSolvablePolynomial[2];
        if (P == null || P.isZERO()) {
            ret[0] = S.ring.getZERO();
            ret[1] = S.ring.getZERO();
            return ret;
        }
        if (S.isONE()) {
            ret[0] = P;
            ret[1] = S.ring.getZERO();
            return ret;
        }
        GenPolynomialRing<C> cofac = (GenPolynomialRing) P.ring.coFac;
        GreatestCommonDivisorAbstract<C> fd = new GreatestCommonDivisorSimple<C>(cofac.coFac);

        ExpVector e = S.leadingExpVector();
        GenSolvablePolynomial<GenPolynomial<C>> h;
        GenSolvablePolynomial<GenPolynomial<C>> r = P;
        GenSolvablePolynomial<GenPolynomial<C>> q = S.ring.getZERO().copy();
        while (!r.isZERO()) {
            ExpVector g = r.leadingExpVector();
            ExpVector f = g;
            if (f.multipleOf(e)) {
                f = f.subtract(e);
                h = S.multiplyLeft(f); // coeff c, exp (f/e) e
                GenSolvablePolynomial<C> a = (GenSolvablePolynomial<C>) r.leadingBaseCoefficient();
                GenSolvablePolynomial<C> d = (GenSolvablePolynomial<C>) h.leadingBaseCoefficient();
                GenSolvablePolynomial<C>[] oc = fd.leftOreCond(a, d);
                GenPolynomial<C> ga = oc[0]; // d
                GenPolynomial<C> gd = oc[1]; // a
                // ga a = gd d
                r = r.multiplyLeft(ga); // coeff ga a, exp f
                h = h.multiplyLeft(gd); // coeff gd d, exp f
                q = q.multiplyLeft(ga); // d
                q = (GenSolvablePolynomial<GenPolynomial<C>>) q.sum(gd, f); // a
                r = (GenSolvablePolynomial<GenPolynomial<C>>) r.subtract(h);
                if (!r.isZERO() && g.equals(r.leadingExpVector())) {
                    throw new RuntimeException("degree not descending: r = " + r);
                }
            } else {
                break;
            }
        }
        int sp = P.signum();
        int ss = S.signum();
        int sq = q.signum();
        // sp = ss * sq
        if (sp != ss * sq) {
            q = (GenSolvablePolynomial<GenPolynomial<C>>) q.negate();
            r = (GenSolvablePolynomial<GenPolynomial<C>>) r.negate();
        }
        ret[0] = q;
        ret[1] = r;
        return ret;
    }


    /**
     * Is recursive GenSolvablePolynomial right pseudo quotient and remainder.
     * For recursive polynomials.
     *
     * @param <C> coefficient type.
     * @param P   recursive GenSolvablePolynomial.
     * @param S   nonzero recursive GenSolvablePolynomial.
     * @return true, if P ~= S * q + r, else false.
     * @see edu.jas.poly.GenPolynomial#remainder(edu.jas.poly.GenPolynomial).
     * <b>Note:</b> not always meaningful and working
     */
    @SuppressWarnings("unchecked")
    public static <C extends GcdRingElem<C>> boolean isRecursiveRightPseudoQuotientRemainder(
            GenSolvablePolynomial<GenPolynomial<C>> P, GenSolvablePolynomial<GenPolynomial<C>> S,
            GenSolvablePolynomial<GenPolynomial<C>> q, GenSolvablePolynomial<GenPolynomial<C>> r) {
        GenSolvablePolynomial<GenPolynomial<C>> rhs, lhs;
        rhs = (GenSolvablePolynomial<GenPolynomial<C>>) S.multiply(q).sum(r);
        lhs = P;
        GenPolynomial<C> ldcf = S.leadingBaseCoefficient();
        long d = P.degree(0) - S.degree(0) + 1;
        d = (d > 0 ? d : -d + 2);
        for (long i = 0; i <= d; i++) {
            //System.out.println("lhs = " + lhs);
            //System.out.println("rhs = " + rhs);
            //System.out.println("lhs-rhs = " + lhs.subtract(rhs));
            if (lhs.equals(rhs)) {
                return true;
            }
            lhs = lhs.multiplyLeft(ldcf); // side?
        }
        GenSolvablePolynomial<GenPolynomial<C>> Pp = P;
        rhs = S.multiply(q);
        //System.out.println("rhs,2 = " + rhs);
        for (long i = 0; i <= d; i++) {
            lhs = (GenSolvablePolynomial<GenPolynomial<C>>) Pp.subtract(r);
            //System.out.println("lhs = " + lhs);
            //System.out.println("rhs = " + rhs);
            //System.out.println("lhs-rhs = " + lhs.subtract(rhs));
            if (lhs.equals(rhs)) {
                //System.out.println("lhs,2 = " + lhs);
                return true;
            }
            Pp = Pp.multiplyLeft(ldcf); // side?
        }
        GenPolynomialRing<C> cofac = (GenPolynomialRing) P.ring.coFac;
        GreatestCommonDivisorAbstract<C> fd = new GreatestCommonDivisorSimple<C>(cofac.coFac);

        //GenSolvablePolynomial<GenPolynomial<C>> pr = P.rightRecursivePolynomial();
        RecSolvablePolynomial<C> pr = (RecSolvablePolynomial<C>) P.rightRecursivePolynomial();
        GenSolvablePolynomial<C> a = (GenSolvablePolynomial<C>) pr.leadingBaseCoefficient();

        rhs = (GenSolvablePolynomial<GenPolynomial<C>>) S.multiply(q).sum(r);
        //GenSolvablePolynomial<GenPolynomial<C>> rr = rhs.rightRecursivePolynomial();
        RecSolvablePolynomial<C> rr = (RecSolvablePolynomial<C>) rhs.rightRecursivePolynomial();
        GenSolvablePolynomial<C> b = (GenSolvablePolynomial<C>) rr.leadingBaseCoefficient();

        GenSolvablePolynomial<C>[] oc = fd.rightOreCond(a, b);
        GenPolynomial<C> ga = oc[0];
        GenPolynomial<C> gb = oc[1];
        //System.out.println("FDQR: OreCond:  a = " +  a + ",  b = " +  b);
        //System.out.println("FDQR: OreCond: ga = " + ga + ", gb = " + gb);
        // a ga = d gd
        GenSolvablePolynomial<GenPolynomial<C>> Pa = pr.multiplyRightComm(ga); // coeff a ga
        GenSolvablePolynomial<GenPolynomial<C>> Rb = rr.multiplyRightComm(gb); // coeff b gb
        //System.out.println("right(P)  = " +  pr + ",  P   = " +  P);
        //System.out.println("right(rhs)= " +  rr + ",  rhs = " +  rhs);
        //System.out.println("Pa        = " +  Pa + ",  ga  = " +  ga);
        //System.out.println("Rb        = " +  Rb + ",  gb  = " +  gb);
        GenSolvablePolynomial<GenPolynomial<C>> D = (GenSolvablePolynomial<GenPolynomial<C>>) Pa.subtract(Rb);
        if (D.isZERO()) {
            return true;
        }
        if (true) {
            System.out.println("Pa = " + Pa);
            System.out.println("Rb = " + Rb);
            logger.info("not right QR: Pa-Rb = " + D);
        }
        return false;
    }


    /**
     * GenSolvablePolynomial right sparse pseudo remainder for recursive
     * solvable polynomials. <b>Note:</b> uses right multiplication of P by
     * ldcf(S), not always applicable.
     *
     * @param <C> coefficient type.
     * @param P   recursive GenSolvablePolynomial.
     * @param S   nonzero recursive GenSolvablePolynomial.
     * @return remainder with P ore(ldcf(S)<sup>m'</sup>) = quotient * S +
     * remainder.
     * @see edu.jas.poly.PolyUtil#recursiveSparsePseudoRemainder(edu.jas.poly.GenPolynomial, edu.jas.poly.GenPolynomial)
     * .
     */
    public static <C extends GcdRingElem<C>> GenSolvablePolynomial<GenPolynomial<C>> recursiveRightSparsePseudoRemainder(
            GenSolvablePolynomial<GenPolynomial<C>> P, GenSolvablePolynomial<GenPolynomial<C>> S) {
        return recursiveRightPseudoQuotientRemainder(P, S)[1];
    }


    /**
     * GenSolvablePolynomial recursive right pseudo quotient for recursive
     * polynomials.
     *
     * @param <C> coefficient type.
     * @param P   recursive GenSolvablePolynomial.
     * @param S   nonzero recursive GenSolvablePolynomial.
     * @return quotient with P ore(ldcf(S)<sup>m'</sup>) = S * quotient +
     * remainder.
     * @see edu.jas.poly.GenPolynomial#remainder(edu.jas.poly.GenPolynomial).
     */
    public static <C extends GcdRingElem<C>> GenSolvablePolynomial<GenPolynomial<C>> recursiveRightPseudoQuotient(
            GenSolvablePolynomial<GenPolynomial<C>> P, GenSolvablePolynomial<GenPolynomial<C>> S) {
        return recursiveRightPseudoQuotientRemainder(P, S)[0];
    }


    /**
     * GenSolvablePolynomial right sparse pseudo quotient and remainder for
     * recursive solvable polynomials. <b>Note:</b> uses right multiplication of
     * P by ldcf(S), not always applicable.
     *
     * @param <C> coefficient type.
     * @param P   recursive GenSolvablePolynomial.
     * @param S   nonzero recursive GenSolvablePolynomial.
     * @return remainder with P ore(ldcf(S)<sup>m'</sup>) = S * quotient +
     * remainder.
     * @see edu.jas.poly.PolyUtil#recursiveSparsePseudoRemainder(edu.jas.poly.GenPolynomial, edu.jas.poly.GenPolynomial)
     * .
     */
    @SuppressWarnings("unchecked")
    public static <C extends GcdRingElem<C>> GenSolvablePolynomial<GenPolynomial<C>>[] recursiveRightPseudoQuotientRemainder(
            GenSolvablePolynomial<GenPolynomial<C>> P, GenSolvablePolynomial<GenPolynomial<C>> S) {
        if (S == null || S.isZERO()) {
            throw new ArithmeticException(P + " division by zero " + S);
        }
        GenSolvablePolynomial<GenPolynomial<C>>[] ret = new GenSolvablePolynomial[2];
        if (P == null || P.isZERO()) {
            ret[0] = S.ring.getZERO();
            ret[1] = S.ring.getZERO();
            return ret;
        }
        if (S.isONE()) {
            ret[0] = P;
            ret[1] = S.ring.getZERO();
            return ret;
        }
        //if (S.isConstant()) {
        //    ret[0] = P.ring.getZERO();
        //    ret[1] = S.ring.getZERO();
        //    return ret;
        //}
        GenPolynomialRing<C> cofac = (GenPolynomialRing) P.ring.coFac;
        GreatestCommonDivisorAbstract<C> fd = new GreatestCommonDivisorSimple<C>(cofac.coFac);

        ExpVector e = S.leadingExpVector();
        GenSolvablePolynomial<GenPolynomial<C>> h, q, r;
        RecSolvablePolynomial<C> hr, rr, qr;
        r = P;
        qr = (RecSolvablePolynomial<C>) S.ring.getZERO().copy();
        while (!r.isZERO()) {
            ExpVector g = r.leadingExpVector();
            ExpVector f = g;
            if (f.multipleOf(e)) {
                f = f.subtract(e);
                //System.out.println("f = " + f);
                h = S.multiply(f); // coeff c, exp e (f/e)
                hr = (RecSolvablePolynomial<C>) h.rightRecursivePolynomial();
                rr = (RecSolvablePolynomial<C>) r.rightRecursivePolynomial();
                GenSolvablePolynomial<C> a = (GenSolvablePolynomial<C>) rr.leadingBaseCoefficient();
                GenSolvablePolynomial<C> d = (GenSolvablePolynomial<C>) hr.leadingBaseCoefficient();
                GenSolvablePolynomial<C>[] oc = fd.rightOreCond(a, d);
                GenPolynomial<C> ga = oc[0]; // d
                GenPolynomial<C> gd = oc[1]; // a
                //System.out.println("OreCond:  a = " +  a + ",  d = " +  d);
                //System.out.println("OreCond: ga = " + ga + ", gd = " + gd);
                // a ga = d gd
                //rr = rr.multiply(ga);   // exp f, coeff a ga 
                //hr = hr.multiply(gd,f); // exp f, coeff d gd
                rr = rr.multiplyRightComm(ga); // exp f, coeff a ga 
                hr = hr.multiplyRightComm(gd); // exp f, coeff d gd  ///.shift(f)
                h = hr.evalAsRightRecursivePolynomial();
                r = rr.evalAsRightRecursivePolynomial();
                r = (GenSolvablePolynomial<GenPolynomial<C>>) r.subtract(h);
                qr = qr.multiplyRightComm(ga); // d
                qr = (RecSolvablePolynomial<C>) qr.sum(gd, f); // a // same for right coefficients
                //System.out.println("q = " + qr); //.leadingMonomial());
                if (!r.isZERO() && g.equals(r.leadingExpVector())) {
                    throw new RuntimeException("something is wrong: g == lc(r), terms not descending " + r);
                }
                //System.out.println("r = " +  r + ", qr = " +  qr);
            } else {
                break;
            }
        }
        q = qr.evalAsRightRecursivePolynomial();
        int sp = P.signum();
        int ss = S.signum();
        int sq = q.signum();
        // sp = ss * sq
        if (sp != ss * sq) {
            q = (GenSolvablePolynomial<GenPolynomial<C>>) q.negate();
            r = (GenSolvablePolynomial<GenPolynomial<C>>) r.negate();
        }
        ret[0] = q;
        ret[1] = r;
        return ret;
    }


    // ----------------------------------------------------------------------


    /**
     * GenSolvablePolynomial recursive quotient for recursive polynomials and
     * exact division by coefficient ring element.
     *
     * @param <C> coefficient type.
     * @param P   recursive GenSolvablePolynomial.
     * @param s   GenSolvablePolynomial.
     * @return P/s.
     */
    @SuppressWarnings("unchecked")
    public static <C extends GcdRingElem<C>> GenSolvablePolynomial<GenPolynomial<C>> recursiveDivideRightEval(
            GenSolvablePolynomial<GenPolynomial<C>> P, GenSolvablePolynomial<C> s) {
        if (s.isONE()) {
            return P;
        }
        GenSolvablePolynomial<GenPolynomial<C>> Pr = P.rightRecursivePolynomial();
        GenSolvablePolynomial<GenPolynomial<C>> Qr = FDUtil.recursiveLeftDivide(Pr, s); // Left/Right
        GenSolvablePolynomial<GenPolynomial<C>> Q = Qr.evalAsRightRecursivePolynomial();
        if (debug) {
            if (!Qr.multiplyLeft(s).equals(Pr)) {
                System.out.println("rDivREval: Pr   = " + Pr + ", P = " + P);
                System.out.println("rDivREval: Qr   = " + Qr + ", Q = " + Q);
                System.out.println("rDivREval: s*Qr = " + Qr.multiplyLeft(s) + ", s = " + s);
                System.out.println("rDivREval: Qr*s = " + Qr.multiply(s));
                //System.out.println("rDivREval: P.ring == Q.ring: " + P.ring.equals(Q.ring) );
                throw new RuntimeException("rDivREval: s*Qr != Pr");
            }
            if (!Q.multiply(s).equals(P)) {
                System.out.println("rDivREval: P   = " + P + ", right(P) = " + Pr);
                System.out.println("rDivREval: Q   = " + Q + ", right(Q) = " + Qr);
                System.out.println("rDivREval: Q*s = " + Q.multiply(s) + ", s = " + s);
                System.out.println("rDivREval: s*Q = " + Q.multiplyLeft(s));
                //System.out.println("rDivREval: P.ring == Q.ring: " + P.ring.equals(Q.ring) );
                throw new RuntimeException("rDivREval: Q*s != P");
            }
        }
        return Q;
    }


    /**
     * GenSolvablePolynomial left recursive quotient for recursive polynomials
     * and exact division by coefficient ring element.
     *
     * @param <C> coefficient type.
     * @param P   recursive GenSolvablePolynomial.
     * @param s   GenSolvablePolynomial.
     * @return this/s.
     */
    @SuppressWarnings({"unchecked", "cast"})
    public static <C extends GcdRingElem<C>> GenSolvablePolynomial<GenPolynomial<C>> recursiveDivide(
            GenSolvablePolynomial<GenPolynomial<C>> P, GenSolvablePolynomial<C> s) {
        if (s == null || s.isZERO()) {
            throw new ArithmeticException("division by zero " + P + ", " + s);
        }
        if (P.isZERO()) {
            return P;
        }
        if (s.isONE()) {
            return P;
        }
        GenSolvablePolynomialRing<GenPolynomial<C>> rfac = P.ring;
        GenSolvablePolynomial<GenPolynomial<C>> onep = rfac.getONE();
        //ExpVector zero = rfac.evzero;
        GenSolvablePolynomial<GenPolynomial<C>> q = rfac.getZERO();
        GenSolvablePolynomial<GenPolynomial<C>> r;
        GenSolvablePolynomial<GenPolynomial<C>> p = P; //.ring.getZERO().copy();
        while (!p.isZERO()) {
            // for (Map.Entry<ExpVector, GenPolynomial<C>> m1 : P.getMap().entrySet()) {
            Map.Entry<ExpVector, GenPolynomial<C>> m1 = p.leadingMonomial();
            GenSolvablePolynomial<C> c1 = (GenSolvablePolynomial<C>) m1.getValue();
            ExpVector e1 = m1.getKey();
            GenSolvablePolynomial<C> c = c1.divide(s);
            if (c.isZERO()) {
                throw new RuntimeException("something is wrong: c is zero, c1 = " + c1 + ", s = " + s);
            }
            r = onep.multiplyLeft(c.multiply(s), e1); // right: (c e1) * 1 * (s zero)
            if (!c1.equals(r.leadingBaseCoefficient())) {
                System.out.println("recRightDivide: lc(r) = " + r.leadingBaseCoefficient() + ", c1 = " + c1);
                System.out.println("recRightDivide: lc(r) = " + c.multiply(s) + ", c = " + c + ", s = " + s);
                throw new RuntimeException("something is wrong: lc(r) != c*s");
            }
            p = (RecSolvablePolynomial<C>) p.subtract(r);
            if (!p.isZERO() && e1.compareTo(p.leadingExpVector()) == 0) {
                System.out.println("recRightDivide: c     = " + c);
                System.out.println("recRightDivide: lt(p) = " + p.leadingExpVector() + ", e1 = " + e1);
                System.out.println("recRightDivide: c1/s  = " + c1.divide(s));
                System.out.println("recRightDivide: s*c   = " + s.multiply(c));
                System.out.println("recRightDivide: c*s   = " + c.multiply(s));
                throw new RuntimeException("something is wrong: degree not descending");
            }
            q = (RecSolvablePolynomial<C>) q.sum(c, e1);
        }
        return q;
    }


    /*
     * GenSolvablePolynomial recursive right quotient for recursive polynomials
     * and partial right exact division by coefficient ring element.
     * @param <C> coefficient type.
     * @param P recursive GenSolvablePolynomial.
     * @param s GenSolvablePolynomial.
     * @return this/s.
     @SuppressWarnings("unchecked")
     public static <C extends GcdRingElem<C>> GenSolvablePolynomial<GenPolynomial<C>> recursiveRightDivide(
     GenSolvablePolynomial<GenPolynomial<C>> P, GenSolvablePolynomial<C> s) {
     if (s == null || s.isZERO()) {
     throw new ArithmeticException("division by zero " + P + ", " + s);
     }
     if (P.isZERO()) {
     return P;
     }
     if (s.isONE()) {
     return P;
     }
     GenSolvablePolynomial<GenPolynomial<C>> p = P.ring.getZERO().copy();
     GenSolvablePolynomial<GenPolynomial<C>> Pr = P.rightRecursivePolynomial();
     logger.info("P = " + P + ", right(P) = " + Pr + ", left(s) = " + s);
     for (Map.Entry<ExpVector, GenPolynomial<C>> m1 : Pr.getMap().entrySet()) {
     GenSolvablePolynomial<C> c1 = (GenSolvablePolynomial<C>) m1.getValue();
     ExpVector e1 = m1.getKey();
     //GenSolvablePolynomial<C> c = FDUtil.<C> basePseudoQuotient(c1, s);
     GenSolvablePolynomial<C> c = FDUtil.<C> divideRightPolynomial(c1, s);
     //GenSolvablePolynomial<C>[] QR = FDUtil.<C> basePseudoQuotientRemainder(c1, s);
     if (!c.isZERO()) {
     //pv.put(e1, c); 
     p.doPutToMap(e1, c);
     }
     }
     GenSolvablePolynomial<GenPolynomial<C>> pl = p.evalAsRightRecursivePolynomial();
     logger.info("pl = " + pl + ", p = " + p);
     return pl;
     }
    */


    /*
     * GenSolvablePolynomial right quotient for polynomials and partial right
     * exact division by coefficient ring element.
     * @param <C> coefficient type.
     * @param P GenSolvablePolynomial.
     * @param s GenSolvablePolynomial, constant wrt. the main variable.
     * @return P/s.
     @SuppressWarnings("unchecked")
     public static <C extends GcdRingElem<C>> GenSolvablePolynomial<C> divideRightPolynomial(
     GenSolvablePolynomial<C> P, GenSolvablePolynomial<C> s) {
     if (s == null || s.isZERO()) {
     throw new ArithmeticException("division by zero " + P + ", " + s);
     }
     if (P.isZERO()) {
     return P;
     }
     if (s.isONE()) {
     return P;
     }
     GenSolvablePolynomialRing<C> pfac = P.ring;
     GenSolvablePolynomial<C> q;
     if (pfac.nvar <= 1) {
     GenSolvablePolynomial<C>[] QR1;
     QR1 = FDUtil.<C> leftBasePseudoQuotientRemainder(P, s);
     q = QR1[0];
     if (debug) {
     if (!QR1[1].isZERO()) {
     System.out.println("rDivPol, P = " + P);
     System.out.println("rDivPol, s = " + s);
     throw new RuntimeException("non zero remainder, q = " + q + ", r = " + QR1[1]);
     }
     }
     return q;
     }
     GenSolvablePolynomialRing<GenPolynomial<C>> rfac = pfac.recursive(1);
     GenSolvablePolynomial<GenPolynomial<C>> pr, sr, qr, rr;
     GenSolvablePolynomial<GenPolynomial<C>>[] QR;
     pr = (GenSolvablePolynomial<GenPolynomial<C>>) PolyUtil.<C> recursive(rfac, P);
     sr = (GenSolvablePolynomial<GenPolynomial<C>>) PolyUtil.<C> recursive(rfac, s);
     //qr = FDUtil.<C> recursiveDivideRightPolynomial(pr,sc);
     QR = FDUtil.<C> recursiveRightPseudoQuotientRemainder(pr, sr);
     //QR = FDUtil.<C> recursivePseudoQuotientRemainder(pr,sr);
     qr = QR[0];
     rr = QR[1];
     if (debug) {
     if (!rr.isZERO()) {
     System.out.println("rDivPol, pr = " + pr);
     System.out.println("rDivPol, sr = " + sr);
     throw new RuntimeException("non zero remainder, q = " + qr + ", r = " + rr);
     }
     }
     q = (GenSolvablePolynomial<C>) PolyUtil.<C> distribute(pfac, qr);
     return q;
     }
    */


    /**
     * GenSolvablePolynomial recursive quotient for recursive polynomials and
     * partial right exact division by coefficient ring element.
     *
     * @param <C> coefficient type.
     * @param P   recursive GenSolvablePolynomial.
     * @param s   GenSolvablePolynomial.
     * @return P/s.
     */
    @SuppressWarnings({"unchecked", "cast"})
    public static <C extends GcdRingElem<C>> GenSolvablePolynomial<GenPolynomial<C>> recursiveRightDivide(
            GenSolvablePolynomial<GenPolynomial<C>> P, GenSolvablePolynomial<C> s) {
        if (s == null || s.isZERO()) {
            throw new ArithmeticException("division by zero " + P + ", " + s);
        }
        if (P.isZERO()) {
            return P;
        }
        if (s.isONE()) {
            return P;
        }
        if (!(P instanceof RecSolvablePolynomial)) {
            //return FDUtil.<C> recursiveDivide(P,s);
        }
        RecSolvablePolynomialRing<C> rfac = (RecSolvablePolynomialRing<C>) P.ring;
        if (rfac.coeffTable.isEmpty()) {
            //return FDUtil.<C> recursiveDivide(P,s);
        }
        RecSolvablePolynomial<C> onep = rfac.getONE();
        //ExpVector zero = rfac.evzero;
        RecSolvablePolynomial<C> q = rfac.getZERO();
        RecSolvablePolynomial<C> r;
        RecSolvablePolynomial<C> p = (RecSolvablePolynomial<C>) P;
        //System.out.println("recRightDivide: p = " + p + ", s = " + s);
        while (!p.isZERO()) {
            Map.Entry<ExpVector, GenPolynomial<C>> m1 = p.leadingMonomial();
            GenSolvablePolynomial<C> a = (GenSolvablePolynomial<C>) m1.getValue();
            ExpVector f = m1.getKey();
            GenSolvablePolynomial<C> c = a.rightDivide(s);
            if (c.isZERO()) {
                //logger.info("something is wrong: c is zero, a = " + a + ", s = " + s);
                throw new RuntimeException("something is wrong: c is zero, a = " + a + ", s = " + s);
            }
            //r = onep.multiply(c, f, s, zero); // right: (c f) * 1 * (s zero)
            ///r = onep.multiply(c.multiply(s), f); //, c, zero); // 
            r = onep.multiply(s.multiply(c), f); //, c, zero); // 
            if (!a.equals(r.leadingBaseCoefficient())) {
                System.out.println("recRightDivide: a   = " + a + ", lc(r) = " + r.leadingBaseCoefficient());
                System.out.println("recRightDivide: c*s = " + c.multiply(s) + ", s = " + s + ", c = " + c);
                System.out.println(
                        "recRightDivide: s*c = " + s.multiply(c) + ", a%s = " + a.rightRemainder(s));
                throw new RuntimeException("something is wrong: c*s != a: " + rfac.toScript());
            }
            p = (RecSolvablePolynomial<C>) p.subtract(r);
            if (!p.isZERO() && f.compareTo(p.leadingExpVector()) == 0) {
                System.out.println("recRightDivide: c     = " + c);
                System.out.println("recRightDivide: lt(p) = " + p.leadingExpVector() + ", f = " + f);
                System.out.println("recRightDivide: a/s   = " + a.divide(s));
                System.out.println("recRightDivide: s*c   = " + s.multiply(c));
                System.out.println("recRightDivide: c*s   = " + c.multiply(s));
                throw new RuntimeException("something is wrong: degree not descending");
            }
            q = (RecSolvablePolynomial<C>) q.sum(c, f);
        }
        return q;
    }


    /**
     * GenSolvablePolynomial recursive quotient for recursive polynomials and
     * partial left exact division by coefficient ring element.
     *
     * @param <C> coefficient type.
     * @param P   recursive GenSolvablePolynomial.
     * @param s   GenSolvablePolynomial.
     * @return P/s.
     */
    @SuppressWarnings({"unchecked", "cast"})
    public static <C extends GcdRingElem<C>> GenSolvablePolynomial<GenPolynomial<C>> recursiveLeftDivide(
            GenSolvablePolynomial<GenPolynomial<C>> P, GenSolvablePolynomial<C> s) {
        if (s == null || s.isZERO()) {
            throw new ArithmeticException("division by zero " + P + ", " + s);
        }
        if (P.isZERO()) {
            return P;
        }
        if (s.isONE()) {
            return P;
        }
        if (!(P instanceof RecSolvablePolynomial)) {
            //return FDUtil.<C> recursiveDivide(P,s);
        }
        RecSolvablePolynomialRing<C> rfac = (RecSolvablePolynomialRing<C>) P.ring;
        if (rfac.coeffTable.isEmpty()) {
            //return FDUtil.<C> recursiveDivide(P,s);
        }
        RecSolvablePolynomial<C> onep = rfac.getONE();
        //ExpVector zero = rfac.evzero;
        RecSolvablePolynomial<C> q = rfac.getZERO();
        RecSolvablePolynomial<C> r, Pp;
        //RecSolvablePolynomial<C> p = (RecSolvablePolynomial<C>) P;
        RecSolvablePolynomial<C> p = (RecSolvablePolynomial<C>) P.rightRecursivePolynomial();
        Pp = p;
        while (!p.isZERO()) {
            ExpVector f = p.leadingExpVector();
            GenSolvablePolynomial<C> a = (GenSolvablePolynomial<C>) p.leadingBaseCoefficient();
            GenSolvablePolynomial<C> c = a.divide(s);
            ///GenSolvablePolynomial<C> c = (GenSolvablePolynomial<C>) a.rightDivide(s);
            if (c.isZERO()) {
                throw new RuntimeException("something is wrong: c is zero, a = " + a + ", s = " + s);
            }
            //r = onep.multiply(c, f, s, zero); // right: (c f) * 1 * (s zero)
            r = onep.multiplyLeft(c.multiply(s), f); // right: (c*s f) * one
            ///r = onep.multiplyLeft(s.multiply(c), f); // left: (s*c f) * one
            if (!a.equals(r.leadingBaseCoefficient())) {
                System.out.println("recLeftDivide: a        = " + a);
                C ac = a.leadingBaseCoefficient();
                C rc = r.leadingBaseCoefficient().leadingBaseCoefficient();
                C cc = rc.inverse().multiply(ac);
                System.out.println("recLeftDivide: cc       = " + cc);
                c = c.multiply(cc);
                r = onep.multiplyLeft(c.multiply(s), f); // right: (c f) * 1 * (s zero)
                ///r = onep.multiplyLeft(s.multiply(c), f); // left: (s*c f) * 1
                System.out.println("recLeftDivide: lc(r)    = " + r.leadingBaseCoefficient());
                throw new RuntimeException("something is wrong: c*s != a: " + rfac.toScript());
            }
            p = (RecSolvablePolynomial<C>) p.subtract(r);
            if (!p.isZERO() && f.compareTo(p.leadingExpVector()) == 0) {
                System.out.println("recLeftDivide: P        = " + P + ", s = " + s);
                System.out.println("recLeftDivide: right(P) = " + Pp);
                System.out.println("recLeftDivide: c        = " + c);
                System.out.println("recLeftDivide: lt(p)    = " + p.leadingExpVector() + ", f = " + f);
                System.out.println("recLeftDivide: a/s      = " + a.divide(s));
                System.out.println("recLeftDivide: a\\s      = " + a.rightDivide(s));
                System.out.println("recLeftDivide: s*c      = " + s.multiply(c));
                System.out.println("recLeftDivide: c*s      = " + c.multiply(s));
                throw new RuntimeException("something is wrong: degree not descending");
            }
            q = (RecSolvablePolynomial<C>) q.sum(c, f);
        }
        q = (RecSolvablePolynomial<C>) q.evalAsRightRecursivePolynomial();
        return q;
    }


    /**
     * Integral solvable polynomial from solvable rational function
     * coefficients. Represent as polynomial with integral solvable polynomial
     * coefficients by multiplication with the lcm(??) of the numerators of the
     * rational function coefficients.
     *
     * @param fac result polynomial factory.
     * @param A   polynomial with solvable rational function coefficients to be
     *            converted.
     * @return polynomial with integral solvable polynomial coefficients.
     */
    @SuppressWarnings({"unchecked", "cast"})
    public static <C extends GcdRingElem<C>> GenSolvablePolynomial<GenPolynomial<C>> integralFromQuotientCoefficients(
            GenSolvablePolynomialRing<GenPolynomial<C>> fac,
            GenSolvablePolynomial<SolvableQuotient<C>> A) {
        GenSolvablePolynomial<GenPolynomial<C>> B = fac.getZERO().copy();
        if (A == null || A.isZERO()) {
            return B;
        }
        GenSolvablePolynomial<C> c = null;
        GenSolvablePolynomial<C> d;
        GenSolvablePolynomial<C> x;
        GenSolvablePolynomial<C> z;
        GenPolynomialRing<C> cofac = (GenPolynomialRing) fac.coFac;
        GreatestCommonDivisorAbstract<C> fd = new GreatestCommonDivisorPrimitive<C>(cofac.coFac);
        int s = 0;
        // lcm/ore of denominators ??
        Map<ExpVector, SolvableQuotient<C>> Am = A.getMap();
        for (SolvableQuotient<C> y : Am.values()) {
            x = y.den;
            // c = lcm(c,x)
            if (c == null) {
                c = x;
                s = x.signum();
            } else {
                d = fd.leftGcd(c, x);
                z = x.divide(d); // ??
                c = z.multiply(c); // ?? multiplyLeft
            }
        }
        if (s < 0) {
            c = (GenSolvablePolynomial<C>) c.negate();
        }
        for (Map.Entry<ExpVector, SolvableQuotient<C>> y : Am.entrySet()) {
            ExpVector e = y.getKey();
            SolvableQuotient<C> a = y.getValue();
            // p = n*(c/d)
            GenPolynomial<C> b = c.divide(a.den);
            GenPolynomial<C> p = a.num.multiply(b);
            //B = B.sum( p, e ); // inefficient
            B.doPutToMap(e, p);
        }
        return B;
    }


    /**
     * Integral solvable polynomial from solvable rational function
     * coefficients. Represent as polynomial with integral solvable polynomial
     * coefficients by multiplication with the lcm(??) of the numerators of the
     * solvable rational function coefficients.
     *
     * @param fac result polynomial factory.
     * @param L   list of polynomials with solvable rational function coefficients
     *            to be converted.
     * @return list of polynomials with integral solvable polynomial
     * coefficients.
     */
    @SuppressWarnings("unchecked")
    public static <C extends GcdRingElem<C>> List<GenSolvablePolynomial<GenPolynomial<C>>> integralFromQuotientCoefficients(
            GenSolvablePolynomialRing<GenPolynomial<C>> fac,
            Collection<GenSolvablePolynomial<SolvableQuotient<C>>> L) {
        if (L == null) {
            return null;
        }
        List<GenSolvablePolynomial<GenPolynomial<C>>> list = new ArrayList<GenSolvablePolynomial<GenPolynomial<C>>>(
                L.size());
        for (GenSolvablePolynomial<SolvableQuotient<C>> p : L) {
            list.add(integralFromQuotientCoefficients(fac, p));
        }
        return list;
    }


    /**
     * Solvable rational function from integral solvable polynomial
     * coefficients. Represent as polynomial with type SolvableQuotient
     * <C> coefficients.
     *
     * @param fac result polynomial factory.
     * @param A   polynomial with integral solvable polynomial coefficients to be
     *            converted.
     * @return polynomial with type SolvableQuotient<C> coefficients.
     */
    @SuppressWarnings("unchecked")
    public static <C extends GcdRingElem<C>> GenSolvablePolynomial<SolvableQuotient<C>> quotientFromIntegralCoefficients(
            GenSolvablePolynomialRing<SolvableQuotient<C>> fac,
            GenSolvablePolynomial<GenPolynomial<C>> A) {
        GenSolvablePolynomial<SolvableQuotient<C>> B = fac.getZERO().copy();
        if (A == null || A.isZERO()) {
            return B;
        }
        RingFactory<SolvableQuotient<C>> cfac = fac.coFac;
        SolvableQuotientRing<C> qfac = (SolvableQuotientRing<C>) cfac;
        for (Map.Entry<ExpVector, GenPolynomial<C>> y : A.getMap().entrySet()) {
            ExpVector e = y.getKey();
            GenSolvablePolynomial<C> a = (GenSolvablePolynomial<C>) y.getValue();
            SolvableQuotient<C> p = new SolvableQuotient<C>(qfac, a); // can not be zero
            if (!p.isZERO()) {
                //B = B.sum( p, e ); // inefficient
                B.doPutToMap(e, p);
            }
        }
        return B;
    }


    /**
     * Solvable rational function from integral solvable polynomial
     * coefficients. Represent as polynomial with type SolvableQuotient
     * <C> coefficients.
     *
     * @param fac result polynomial factory.
     * @param L   list of polynomials with integral solvable polynomial
     *            coefficients to be converted.
     * @return list of polynomials with type SolvableQuotient<C> coefficients.
     */
    public static <C extends GcdRingElem<C>> List<GenSolvablePolynomial<SolvableQuotient<C>>> quotientFromIntegralCoefficients(
            GenSolvablePolynomialRing<SolvableQuotient<C>> fac,
            Collection<GenSolvablePolynomial<GenPolynomial<C>>> L) {
        if (L == null) {
            return null;
        }
        List<GenSolvablePolynomial<SolvableQuotient<C>>> list = new ArrayList<GenSolvablePolynomial<SolvableQuotient<C>>>(
                L.size());
        for (GenSolvablePolynomial<GenPolynomial<C>> p : L) {
            list.add(quotientFromIntegralCoefficients(fac, p));
        }
        return list;
    }


    /**
     * Left greatest common divisor and cofactors.
     *
     * @param r solvable polynomial ring.
     * @param n first solvable polynomial.
     * @param d second solvable polynomial.
     * @return [ g=leftGcd(n,d), n/g, d/g ]
     */
    @SuppressWarnings({"cast", "unchecked"})
    public static <C extends GcdRingElem<C>> GenSolvablePolynomial<C>[] leftGcdCofactors(
            GenSolvablePolynomialRing<C> r, GenSolvablePolynomial<C> n, GenSolvablePolynomial<C> d) {
        //GreatestCommonDivisorAbstract<C> e1 = new GreatestCommonDivisorSimple<C>(r.coFac);
        GreatestCommonDivisorAbstract<C> e1 = new GreatestCommonDivisorPrimitive<C>(r.coFac);
        //GreatestCommonDivisorAbstract<C> engine = new GreatestCommonDivisorFake<C>(r.coFac);
        GreatestCommonDivisorAbstract<C> e2 = new GreatestCommonDivisorSyzygy<C>(r.coFac);
        GreatestCommonDivisorAbstract<C> engine = new SGCDParallelProxy<C>(r.coFac, e1, e2);
        if (info) {
            logger.info("leftGCD_in: " + n + ", " + d);
        }
        GenSolvablePolynomial<C>[] res = (GenSolvablePolynomial<C>[]) new GenSolvablePolynomial[3];
        res[0] = engine.leftGcd(n, d);
        //res[0] = PolyModUtil.<C> syzLeftGcd(r, n, d);
        res[1] = n;
        res[2] = d;
        if (res[0].isONE()) {
            return res;
        }
        if (info) {
            logger.info("leftGCD_out: " + res[0]);
        }
        GenSolvablePolynomial<C>[] nqr;
        nqr = FDUtil.rightBasePseudoQuotientRemainder(n, res[0]);
        if (!nqr[1].isZERO()) {
            res[0] = r.getONE();
            return res;
        }
        GenSolvablePolynomial<C>[] dqr;
        dqr = FDUtil.rightBasePseudoQuotientRemainder(d, res[0]);
        if (!dqr[1].isZERO()) {
            res[0] = r.getONE();
            return res;
        }
        res[1] = nqr[0];
        res[2] = dqr[0];
        return res;
    }


    /**
     * Right greatest common divisor and cofactors.
     *
     * @param r solvable polynomial ring.
     * @param n first solvable polynomial.
     * @param d second solvable polynomial.
     * @return [ g=rightGcd(n,d), n/g, d/g ]
     */
    @SuppressWarnings({"cast", "unchecked"})
    public static <C extends GcdRingElem<C>> GenSolvablePolynomial<C>[] rightGcdCofactors(
            GenSolvablePolynomialRing<C> r, GenSolvablePolynomial<C> n, GenSolvablePolynomial<C> d) {
        //GreatestCommonDivisorAbstract<C> e1 = new GreatestCommonDivisorSimple<C>(r.coFac);
        //GreatestCommonDivisorAbstract<C> e1 = new GreatestCommonDivisorPrimitive<C>(r.coFac);
        GreatestCommonDivisorAbstract<C> engine = new GreatestCommonDivisorFake<C>(r.coFac);
        //GreatestCommonDivisorAbstract<C> e2 = new GreatestCommonDivisorSyzygy<C>(r.coFac);
        //GreatestCommonDivisorAbstract<C> engine = new SGCDParallelProxy<C>(r.coFac, e1, e2);
        if (info) {
            logger.info("rightGCD_in: " + n + ", " + d);
        }
        GenSolvablePolynomial<C>[] res = (GenSolvablePolynomial<C>[]) new GenSolvablePolynomial[3];
        res[0] = engine.rightGcd(n, d);
        //res[0] = PolyModUtil.<C> syzRightGcd(r, n, d);
        res[1] = n;
        res[2] = d;
        if (res[0].isONE()) {
            return res;
        }
        if (info) {
            logger.info("rightGCD_out: " + res[0]);
        }
        GenSolvablePolynomial<C>[] nqr;
        nqr = FDUtil.leftBasePseudoQuotientRemainder(n, res[0]);
        if (!nqr[1].isZERO()) {
            res[0] = r.getONE();
            return res;
        }
        GenSolvablePolynomial<C>[] dqr;
        dqr = FDUtil.leftBasePseudoQuotientRemainder(d, res[0]);
        if (!dqr[1].isZERO()) {
            res[0] = r.getONE();
            return res;
        }
        res[1] = nqr[0];
        res[2] = dqr[0];
        return res;
    }

}<|MERGE_RESOLUTION|>--- conflicted
+++ resolved
@@ -5,12 +5,7 @@
 package edu.jas.fd;
 
 
-<<<<<<< HEAD
-import org.apache.logging.log4j.LogManager;
-import org.apache.logging.log4j.Logger;
-=======
 import org.apache.log4j.Logger;
->>>>>>> 05f8d686
 
 import java.util.ArrayList;
 import java.util.Collection;
@@ -38,7 +33,7 @@
 public class FDUtil {
 
 
-    private static final Logger logger = LogManager.getLogger(FDUtil.class);
+    private static final Logger logger = Logger.getLogger(FDUtil.class);
 
 
     private static final boolean debug = true; //logger.isDebugEnabled();
