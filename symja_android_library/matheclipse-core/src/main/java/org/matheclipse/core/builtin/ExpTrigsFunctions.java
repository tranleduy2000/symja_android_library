package org.matheclipse.core.builtin;

import com.duy.lambda.DoubleUnaryOperator;

import org.apfloat.Apcomplex;
import org.apfloat.ApcomplexMath;
import org.apfloat.Apfloat;
import org.apfloat.ApfloatMath;
import org.hipparchus.complex.Complex;
import org.hipparchus.util.FastMath;
import org.matheclipse.core.eval.EvalEngine;
import org.matheclipse.core.eval.exception.ComplexResultException;
import org.matheclipse.core.eval.interfaces.AbstractArg1;
import org.matheclipse.core.eval.interfaces.AbstractArg12;
import org.matheclipse.core.eval.interfaces.AbstractArg12Rewrite;
import org.matheclipse.core.eval.interfaces.AbstractEvaluator;
import org.matheclipse.core.eval.interfaces.AbstractFunctionEvaluator;
import org.matheclipse.core.eval.interfaces.AbstractTrigArg1Rewrite;
import org.matheclipse.core.eval.interfaces.INumeric;
import org.matheclipse.core.eval.interfaces.IRewrite;
import org.matheclipse.core.eval.util.AbstractAssumptions;
import org.matheclipse.core.expression.ComplexUtils;
import org.matheclipse.core.expression.F;
import org.matheclipse.core.expression.Num;
import org.matheclipse.core.interfaces.IAST;
import org.matheclipse.core.interfaces.IASTAppendable;
import org.matheclipse.core.interfaces.IComplexNum;
import org.matheclipse.core.interfaces.IExpr;
import org.matheclipse.core.interfaces.IFraction;
import org.matheclipse.core.interfaces.IInteger;
import org.matheclipse.core.interfaces.INum;
import org.matheclipse.core.interfaces.IRational;
import org.matheclipse.core.interfaces.ISignedNumber;
import org.matheclipse.core.interfaces.ISymbol;
import org.matheclipse.core.reflection.system.rules.ArcCosRules;
import org.matheclipse.core.reflection.system.rules.ArcCoshRules;
import org.matheclipse.core.reflection.system.rules.ArcCotRules;
import org.matheclipse.core.reflection.system.rules.ArcCothRules;
import org.matheclipse.core.reflection.system.rules.ArcCscRules;
import org.matheclipse.core.reflection.system.rules.ArcCschRules;
import org.matheclipse.core.reflection.system.rules.ArcSecRules;
import org.matheclipse.core.reflection.system.rules.ArcSechRules;
import org.matheclipse.core.reflection.system.rules.ArcSinRules;
import org.matheclipse.core.reflection.system.rules.ArcSinhRules;
import org.matheclipse.core.reflection.system.rules.ArcTanRules;
import org.matheclipse.core.reflection.system.rules.ArcTanhRules;
import org.matheclipse.core.reflection.system.rules.CosRules;
import org.matheclipse.core.reflection.system.rules.CoshRules;
import org.matheclipse.core.reflection.system.rules.CotRules;
import org.matheclipse.core.reflection.system.rules.CothRules;
import org.matheclipse.core.reflection.system.rules.CscRules;
import org.matheclipse.core.reflection.system.rules.CschRules;
import org.matheclipse.core.reflection.system.rules.LogRules;
import org.matheclipse.core.reflection.system.rules.SecRules;
import org.matheclipse.core.reflection.system.rules.SechRules;
import org.matheclipse.core.reflection.system.rules.SinRules;
import org.matheclipse.core.reflection.system.rules.SincRules;
import org.matheclipse.core.reflection.system.rules.SinhRules;
import org.matheclipse.core.reflection.system.rules.TanRules;
import org.matheclipse.core.reflection.system.rules.TanhRules;

import static org.matheclipse.core.expression.F.ArcCot;
import static org.matheclipse.core.expression.F.ArcCoth;
import static org.matheclipse.core.expression.F.ArcCsc;
import static org.matheclipse.core.expression.F.ArcCsch;
import static org.matheclipse.core.expression.F.ArcSin;
import static org.matheclipse.core.expression.F.ArcSinh;
import static org.matheclipse.core.expression.F.ArcTan;
import static org.matheclipse.core.expression.F.ArcTanh;
import static org.matheclipse.core.expression.F.CD1;
import static org.matheclipse.core.expression.F.CI;
import static org.matheclipse.core.expression.F.CNI;
import static org.matheclipse.core.expression.F.Cos;
import static org.matheclipse.core.expression.F.Cosh;
import static org.matheclipse.core.expression.F.Cot;
import static org.matheclipse.core.expression.F.Coth;
import static org.matheclipse.core.expression.F.Csc;
import static org.matheclipse.core.expression.F.Csch;
import static org.matheclipse.core.expression.F.Negate;
import static org.matheclipse.core.expression.F.Pi;
import static org.matheclipse.core.expression.F.Plus;
import static org.matheclipse.core.expression.F.Power;
import static org.matheclipse.core.expression.F.Sec;
import static org.matheclipse.core.expression.F.Sech;
import static org.matheclipse.core.expression.F.Sin;
import static org.matheclipse.core.expression.F.Sinc;
import static org.matheclipse.core.expression.F.Sinh;
import static org.matheclipse.core.expression.F.Tan;
import static org.matheclipse.core.expression.F.Tanh;
import static org.matheclipse.core.expression.F.Times;
import static org.matheclipse.core.expression.F.num;

public class ExpTrigsFunctions {
	/**
	 *
	 * See <a href="https://pangin.pro/posts/computation-in-static-initializer">Beware of computation in static
	 * initializer</a>
	 */
	private static class Initializer {

		private static void init() {
		F.AngleVector.setEvaluator(new AngleVector());
		F.ArcCos.setEvaluator(new ArcCos());
		F.ArcCosh.setEvaluator(new ArcCosh());
		F.ArcCot.setEvaluator(new ArcCot());
		F.ArcCoth.setEvaluator(new ArcCoth());
		F.ArcCsc.setEvaluator(new ArcCsc());
		F.ArcCsch.setEvaluator(new ArcCsch());
		F.ArcSec.setEvaluator(new ArcSec());
		F.ArcSech.setEvaluator(new ArcSech());
		F.ArcSin.setEvaluator(new ArcSin());
		F.ArcSinh.setEvaluator(new ArcSinh());
		F.ArcTan.setEvaluator(new ArcTan());
		F.ArcTanh.setEvaluator(new ArcTanh());
		F.CirclePoints.setEvaluator(new CirclePoints());
		F.Cos.setEvaluator(new Cos());
		F.Cosh.setEvaluator(new Cosh());
		F.Cot.setEvaluator(new Cot());
		F.Coth.setEvaluator(new Coth());
		F.Csc.setEvaluator(new Csc());
		F.Csch.setEvaluator(new Csch());
		F.Exp.setEvaluator(new Exp());
		F.Haversine.setEvaluator(new Haversine());
		F.InverseHaversine.setEvaluator(new InverseHaversine());
		F.Log.setEvaluator(new Log());
		F.LogisticSigmoid.setEvaluator(new LogisticSigmoid());
		F.Log10.setEvaluator(new Log10());
		F.Log2.setEvaluator(new Log2());
		F.Sec.setEvaluator(new Sec());
		F.Sech.setEvaluator(new Sech());
		F.Sin.setEvaluator(new Sin());
		F.Sinc.setEvaluator(new Sinc());
		F.Sinh.setEvaluator(new Sinh());
		F.Tan.setEvaluator(new Tan());
		F.Tanh.setEvaluator(new Tanh());

	}
	}

	private final static class AngleVector extends AbstractFunctionEvaluator {

		@Override
		public IExpr evaluate(final IAST ast, EvalEngine engine) {

			IExpr arg1 = ast.first();
			IExpr phi;
			if (ast.isAST2()) {
				IExpr arg2 = ast.second();

				if (arg1.isAST(F.List, 3)) {
					IExpr x = arg1.first();
					IExpr y = arg1.second();
					if (arg2.isAST(F.List, 3)) {
						// 'AngleVector[{x_, y_}, {r_, phi_}]': '{x + r * Cos[phi], y + r * Sin[phi]}'
						IExpr r = arg2.first();
						phi = arg2.second();
						return F.List(F.Plus(x, F.Times(r, F.Cos(phi))), F.Plus(y, F.Times(r, F.Sin(phi))));
					} else {
						phi = arg2;
					}
					// 'AngleVector[{x_, y_}, phi_]': '{x + Cos[phi], y + Sin[phi]}'
					return F.List(F.Plus(x, F.Cos(phi)), F.Plus(y, F.Sin(phi)));
				}
				return F.NIL;
			}

			if (arg1.isAST(F.List, 3)) {
				// 'AngleVector[{r_, phi_}]': '{r * Cos[phi], r * Sin[phi]}'
				IExpr r = ((IAST) arg1).arg1();
				phi = ((IAST) arg1).arg2();
				return F.List(F.Times(r, F.Cos(phi)), F.Times(r, F.Sin(phi)));
			} else {
				phi = arg1;
			}
			// 'AngleVector[phi_]': '{Cos[phi], Sin[phi]}'
			return F.List(F.Cos(phi), F.Sin(phi));
		}

		@Override
		public int[] expectedArgSize() {
			return IOFunctions.ARGS_1_2;
		}
		@Override
		public void setUp(ISymbol newSymbol) {
			// don't set NUMERICFUNCTION
		}

	}

	/**
	 * Arccosine
	 * 
	 * See <a href="http://en.wikipedia.org/wiki/Inverse_trigonometric functions" > Inverse_trigonometric functions</a>
	 */
	private final static class ArcCos extends AbstractTrigArg1Rewrite
			implements INumeric, IRewrite, ArcCosRules, DoubleUnaryOperator {

		@Override
		public double applyAsDouble(double operand) {
			double val = Math.acos(operand);
			if (Double.isNaN(val)) {
				throw new ComplexResultException("ArcCos(NaN)");
			}
			return val;
		}

		@Override
		public IExpr e1ApcomplexArg(Apcomplex arg1) {
			return F.complexNum(ApcomplexMath.acos(arg1));
		}

		@Override
		public IExpr e1ApfloatArg(Apfloat arg1) {
			return F.num(ApfloatMath.acos(arg1));
		}

		@Override
		public IExpr e1ComplexArg(final Complex arg1) {
			return F.complexNum(arg1.acos());
		}

		@Override
		public IExpr e1DblArg(final double arg1) {
			double val = Math.acos(arg1);
			if (Double.isNaN(val)) {
				return F.complexNum(Complex.valueOf(arg1).acos());
			}
			return F.num(val);

		}

		@Override
		public double evalReal(final double[] stack, final int top, final int size) {
			if (size != 1) {
				throw new UnsupportedOperationException();
			}
			return Math.acos(stack[top]);
		}

		@Override
		public IExpr evaluateArg1(final IExpr arg1, EvalEngine engine) {
			// don't check negative argument here - doesn't work with Rubi/MMA pattern matching
			// IExpr negExpr = AbstractFunctionEvaluator.getNormalizedNegativeExpression(arg1, false);
			// if (negExpr.isPresent()) {
			// return Subtract( Pi , F.ArcCos(negExpr));
			// }
			if (arg1.isCos() && arg1.first().isPositive()) {
				// ArcCos(Cos(z))
				return arcCosCos(arg1);
			}
			return F.NIL;
		}

		@Override
		public IAST getRuleAST() {
			return RULES;
		}

		@Override
		public void setUp(final ISymbol newSymbol) {
			newSymbol.setAttributes(ISymbol.LISTABLE | ISymbol.NUMERICFUNCTION);
			super.setUp(newSymbol);
		}
		public IExpr rewriteLog(IExpr arg1, EvalEngine engine) {
			return
			// [$ Pi/2 + I*Log(I*arg1 + Sqrt(1 - arg1^2)) $]
			F.Plus(F.CPiHalf, F.Times(F.CI, F.Log(F.Plus(F.Times(F.CI, arg1), F.Sqrt(F.Subtract(F.C1, F.Sqr(arg1))))))); // $$;
		}
	}

	/**
	 * Inverse hyperbolic cosine
	 * 
	 * See <a href="http://en.wikipedia.org/wiki/Inverse_hyperbolic_function"> Inverse hyperbolic functions</a>
	 */
	private final static class ArcCosh extends AbstractTrigArg1Rewrite
			implements INumeric, IRewrite, ArcCoshRules, DoubleUnaryOperator {

		@Override
		public double applyAsDouble(double operand) {
			return FastMath.acosh(operand);
		}

		@Override
		public IExpr e1ApcomplexArg(Apcomplex arg1) {
			return F.complexNum(ApcomplexMath.acosh(arg1));
		}

		@Override
		public IExpr e1ComplexArg(final Complex arg1) {
			double re = arg1.getReal();
			double im = arg1.getImaginary();
			Complex temp = new Complex(re * re - im * im - 1, 2 * re * im).sqrt();
			return F.complexNum(new Complex(temp.getReal() + re, temp.getImaginary() + im).log());
		}

		@Override
		public IExpr e1ApfloatArg(Apfloat arg1) {
			return F.num(ApfloatMath.acosh(arg1));
		}

		@Override
		public IExpr e1DblArg(final double arg1) {
			double val = FastMath.acosh(arg1);
			if (Double.isNaN(val)) {
				return e1ComplexArg(new Complex(arg1));
			}
			return F.num(val);

		}

		@Override
		public double evalReal(final double[] stack, final int top, final int size) {
			if (size != 1) {
				throw new UnsupportedOperationException();
			}
			return FastMath.acosh(stack[top]);
		}

		@Override
		public IExpr evaluateArg1(final IExpr arg1, EvalEngine engine) {
			return F.NIL;
		}

		@Override
		public IAST getRuleAST() {
			return RULES;
		}

		@Override
		public void setUp(final ISymbol newSymbol) {
			newSymbol.setAttributes(ISymbol.LISTABLE | ISymbol.NUMERICFUNCTION);
			super.setUp(newSymbol);
		}
		public IExpr rewriteLog(IExpr arg1, EvalEngine engine) {
			return
			// [$ Log(arg1 + Sqrt(-1 + arg1)*Sqrt(1 + arg1)) $]
			F.Log(F.Plus(arg1, F.Times(F.Sqrt(F.Plus(F.CN1, arg1)), F.Sqrt(F.Plus(F.C1, arg1))))); // $$;
		}
	}

	/**
	 * Arccotangent
	 * 
	 * See <a href="http://en.wikipedia.org/wiki/Inverse_trigonometric functions" > Inverse_trigonometric functions</a>
	 */
	private final static class ArcCot extends AbstractTrigArg1Rewrite implements IRewrite, ArcCotRules, DoubleUnaryOperator {

		@Override
		public double applyAsDouble(double operand) {
			if (F.isZero(operand)) {
				// Pi / 2
				return Math.PI / 2.0;
			}
			return Math.atan(1 / operand);
		}

		@Override
		public IExpr e1ApcomplexArg(Apcomplex arg1) {
			// I/arg1
			Apcomplex ac = Apcomplex.I.divide(arg1);

			// (I/2) (Log(1 - I/arg1) - Log(1 + I/arg1))
			Apcomplex result = Apcomplex.I.divide(new Apfloat(2)).multiply(
					ApcomplexMath.log(Apcomplex.ONE.subtract(ac)).subtract(ApcomplexMath.log(Apcomplex.ONE.add(ac))));
			return F.complexNum(result);
		}

		@Override
		public IExpr e1ApfloatArg(Apfloat arg1) {
			if (arg1.equals(Apcomplex.ZERO)) {
				// Pi / 2
				return F.num(ApfloatMath.pi(arg1.precision()).divide(new Apfloat(2)));
			}
			return F.num(ApfloatMath.atan(ApfloatMath.inverseRoot(arg1, 1)));
		}

		@Override
		public IExpr e1ComplexArg(final Complex arg1) {
			// I/arg1
			Complex c = Complex.I.divide(arg1);

			// (I/2) (Log(1 - I/arg1) - Log(1 + I/arg1))
			Complex result = Complex.I.divide(new Complex(2.0))
					.multiply(Complex.ONE.subtract(c).log().subtract(Complex.ONE.add(c).log()));
			return F.complexNum(result);
		}

		@Override
		public IExpr e1DblArg(final double arg1) {
			if (F.isZero(arg1)) {
				// Pi / 2
				return F.num(Math.PI / 2.0);
			}
			return F.num(Math.atan(1 / arg1));
		}

		@Override
		public IExpr evaluateArg1(final IExpr arg1, EvalEngine engine) {
			IExpr negExpr = AbstractFunctionEvaluator.getNormalizedNegativeExpression(arg1);
			if (negExpr.isPresent()) {
				return Plus(Negate(ArcCot(negExpr)));
			}
			IExpr imPart = AbstractFunctionEvaluator.getPureImaginaryPart(arg1);
			if (imPart.isPresent()) {
				return F.Times(F.CNI, F.ArcCoth(imPart));
			}
			if (arg1.isAST(F.Cot, 2) && arg1.first().isPositive()) {
				// ArcCot(Cot(z))
				return arcTanArcCotInverse(arg1);
			}
			return F.NIL;
		}

		@Override
		public IAST getRuleAST() {
			return RULES;
		}

		@Override
		public void setUp(final ISymbol newSymbol) {
			newSymbol.setAttributes(ISymbol.LISTABLE | ISymbol.NUMERICFUNCTION);
			super.setUp(newSymbol);
		}
		public IExpr rewriteLog(IExpr arg1, EvalEngine engine) {
			return
			// [$ (1/2)*I*Log(1 - I/arg1) - (1/2)*I*Log(1 + I/arg1) $]
			F.Plus(F.Times(F.C1D2, F.CI, F.Log(F.Plus(F.C1, F.Times(F.CNI, F.Power(arg1, F.CN1))))),
					F.Times(F.CN1D2, F.CI, F.Log(F.Plus(F.C1, F.Times(F.CI, F.Power(arg1, F.CN1)))))); // $$;
		}
	}

	/**
	 * Arccotangent hyperbolic
	 * 
	 * See <a href="http://en.wikipedia.org/wiki/Inverse_hyperbolic_function"> Inverse hyperbolic functions</a>
	 */
	private final static class ArcCoth extends AbstractTrigArg1Rewrite implements IRewrite, ArcCothRules, DoubleUnaryOperator {

		@Override
		public double applyAsDouble(double operand) {
			if (F.isZero(operand)) {
				throw new ComplexResultException("ArcCoth(0)");
			}
			double c = 1.0 / operand;
			return (Math.log(1.0 + c) - Math.log(1.0 - c)) / 2.0;
		}

		@Override
		public IExpr e1ApcomplexArg(Apcomplex arg1) {
			// 1/arg1
			Apcomplex c = ApcomplexMath.inverseRoot(arg1, 1);

			// (1/2) (Log(1 + 1/arg1) - Log(1 - 1/arg1))
			Apcomplex result = ApcomplexMath.log(Apcomplex.ONE.add(c))
					.subtract(ApcomplexMath.log(Apcomplex.ONE.subtract(c))).divide(new Apfloat(2));
			return F.complexNum(result);
		}

		@Override
		public IExpr e1ApfloatArg(Apfloat arg1) {
			if (arg1.equals(Apcomplex.ZERO)) {
				// I*Pi / 2
				return F.complexNum(
						new Apcomplex(Apcomplex.ZERO, ApfloatMath.pi(arg1.precision())).divide(new Apfloat(2)));
			}
			return F.num(ApfloatMath.atanh(ApfloatMath.inverseRoot(arg1, 1)));
		}

		@Override
		public IExpr e1ComplexArg(final Complex arg1) {
			// 1/arg1
			Complex c = arg1.reciprocal();

			// (1/2) (Log(1 + 1/arg1) - Log(1 - 1/arg1))
			Complex result = new Complex(0.5)
					.multiply(Complex.ONE.add(c).log().subtract(Complex.ONE.subtract(c).log()));
			return F.complexNum(result);
		}

		@Override
		public IExpr e1DblArg(final double arg1) {
			if (F.isZero(arg1)) {
				// I*Pi / 2
				return F.complexNum(new Complex(0.0, Math.PI).divide(new Complex(2.0)));
			}
			if (F.isZero(arg1)) {
				return e1ComplexArg(new Complex(arg1));
			}
			double c = 1.0 / arg1;
			double val = (Math.log(1.0 + c) - Math.log(1.0 - c)) / 2.0;
			if (Double.isNaN(val)) {
				return e1ComplexArg(new Complex(arg1));
			}
			return F.num(val);
		}

		@Override
		public IExpr evaluateArg1(final IExpr arg1, EvalEngine engine) {
			IExpr negExpr = AbstractFunctionEvaluator.getNormalizedNegativeExpression(arg1);
			if (negExpr.isPresent()) {
				return Negate(ArcCoth(negExpr));
			}
			IExpr imPart = AbstractFunctionEvaluator.getPureImaginaryPart(arg1);
			if (imPart.isPresent()) {
				return F.Times(F.CNI, F.ArcCot(imPart));
			}
			return F.NIL;
		}

		@Override
		public IAST getRuleAST() {
			return RULES;
		}

		@Override
		public void setUp(final ISymbol newSymbol) {
			newSymbol.setAttributes(ISymbol.LISTABLE | ISymbol.NUMERICFUNCTION);
			super.setUp(newSymbol);
		}
		public IExpr rewriteLog(IExpr arg1, EvalEngine engine) {
			return
			// [$ (-(1/2))*Log(1 - 1/arg1) + (1/2)*Log(1 + 1/arg1) $]
			F.Plus(F.Times(F.CN1D2, F.Log(F.Subtract(F.C1, F.Power(arg1, F.CN1)))),
					F.Times(F.C1D2, F.Log(F.Plus(F.C1, F.Power(arg1, F.CN1))))); // $$;
		}
	}

	/**
	 * Inverse hyperbolic tangent
	 * 
	 * See <a href="https://en.wikipedia.org/wiki/Inverse_trigonometric_functions">Inverse trigonometric functions</a>
	 */
	private final static class ArcCsc extends AbstractTrigArg1Rewrite implements IRewrite, ArcCscRules {
		@Override
		public IExpr e1ComplexArg(final Complex arg1) {
			if (arg1.equals(Complex.ZERO)) {
				return F.CComplexInfinity;
			}
			return F.complexNum(Complex.ONE.divide(arg1).asin());
		}

		@Override
		public IExpr e1DblArg(final double arg1) {
			if (F.isZero(arg1)) {
				return F.CComplexInfinity;
			}
			return F.num(Math.asin(1 / arg1));
		}

		@Override
		public IAST getRuleAST() {
			return RULES;
		}

		@Override
		public IExpr evaluateArg1(final IExpr arg1, EvalEngine engine) {
			IExpr imPart = AbstractFunctionEvaluator.getComplexExpr(arg1, F.CNI);
			if (imPart.isPresent()) {
				return F.Times(F.CNI, F.ArcCsch(imPart));
			}
			IExpr negExpr = AbstractFunctionEvaluator.getNormalizedNegativeExpression(arg1);
			if (negExpr.isPresent()) {
				return Negate(ArcCsc(negExpr));
			}
			// IExpr imPart = AbstractFunctionEvaluator.getPureImaginaryPart(arg1);
			// if (imPart.isPresent()) {
			// return F.Times(F.CNI, F.ArcCsch(imPart));
			// }
			return F.NIL;
		}

		@Override
		public void setUp(final ISymbol newSymbol) {
			newSymbol.setAttributes(ISymbol.LISTABLE | ISymbol.NUMERICFUNCTION);
			super.setUp(newSymbol);
		}
		public IExpr rewriteLog(IExpr arg1, EvalEngine engine) {
			return
			// [$ (-I)*Log(Sqrt(1 - 1/arg1^2) + I/arg1) $]
			F.Times(F.CNI,
					F.Log(F.Plus(F.Sqrt(F.Subtract(F.C1, F.Power(arg1, F.CN2))), F.Times(F.CI, F.Power(arg1, F.CN1))))); // $$;
		}
	}

	/**
	 * Inverse hyperbolic tangent
	 * 
	 * See <a href="http://en.wikipedia.org/wiki/Inverse_hyperbolic_function"> Inverse hyperbolic functions</a>
	 */
	private final static class ArcCsch extends AbstractTrigArg1Rewrite implements IRewrite, ArcCschRules {

		@Override
		public IAST getRuleAST() {
			return RULES;
		}

		@Override
		public IExpr e1DblArg(final double d) {
			// log(1+Sqrt(1+d^2) / d)
			return F.num(Math.log((1 + Math.sqrt(1 + d * d)) / d));
		}

		@Override
		public IExpr evaluateArg1(final IExpr arg1, EvalEngine engine) {
			IExpr imPart = AbstractFunctionEvaluator.getComplexExpr(arg1, F.CI);
			if (imPart.isPresent()) {
				return F.Times(F.CI, F.ArcCsc(imPart));
			}
			IExpr negExpr = AbstractFunctionEvaluator.getNormalizedNegativeExpression(arg1);
			if (negExpr.isPresent()) {
				return Negate(ArcCsch(negExpr));
			}
			// IExpr imPart = AbstractFunctionEvaluator.getPureImaginaryPart(arg1);
			// if (imPart.isPresent()) {
			// return F.Times(F.CNI, F.ArcCsc(imPart));
			// }
			return F.NIL;
		}

		@Override
		public void setUp(final ISymbol newSymbol) {
			newSymbol.setAttributes(ISymbol.LISTABLE | ISymbol.NUMERICFUNCTION);
			super.setUp(newSymbol);
		}
		public IExpr rewriteLog(IExpr arg1, EvalEngine engine) {
			return
			// [$ Log(Sqrt(1 + 1/arg1^2) + 1/arg1) $]
			F.Log(F.Plus(F.Sqrt(F.Plus(F.C1, F.Power(arg1, F.CN2))), F.Power(arg1, F.CN1))); // $$;
		}
	}

	/**
	 * Inverse hyperbolic secant
	 * 
	 * See <a href="http://en.wikipedia.org/wiki/Inverse_hyperbolic_function"> Inverse hyperbolic functions</a>
	 */
	private final static class ArcSech extends AbstractTrigArg1Rewrite implements IRewrite, ArcSechRules {

		@Override
		public IAST getRuleAST() {
			return RULES;
		}

		@Override
		public IExpr e1DblArg(final double d) {
			// log(1+Sqrt(1-d^2) / d)
			if (F.isZero(d)) {
				return F.Indeterminate;
			}
			return F.num(Math.log((1 + Math.sqrt(1 - d * d)) / d));
		}

		@Override
		public IExpr evaluateArg1(final IExpr arg1, EvalEngine engine) {
			return F.NIL;
		}

		@Override
		public void setUp(final ISymbol newSymbol) {
			newSymbol.setAttributes(ISymbol.LISTABLE | ISymbol.NUMERICFUNCTION);
			super.setUp(newSymbol);
		}
		public IExpr rewriteLog(IExpr arg1, EvalEngine engine) {
			return
			// [$ Log(Sqrt(-1 + 1/arg1)*Sqrt(1 + 1/arg1) + 1/arg1) $]
			F.Log(F.Plus(
					F.Times(F.Sqrt(F.Plus(F.CN1, F.Power(arg1, F.CN1))), F.Sqrt(F.Plus(F.C1, F.Power(arg1, F.CN1)))),
					F.Power(arg1, F.CN1))); // $$;
	}

	}

	private final static class ArcSec extends AbstractTrigArg1Rewrite implements IRewrite, ArcSecRules {
		@Override
		public IExpr e1ComplexArg(final Complex arg1) {
			if (arg1.equals(Complex.ZERO)) {
				return F.CComplexInfinity;
			}
			return F.complexNum(Complex.ONE.divide(arg1).acos());
		}

		@Override
		public IExpr e1DblArg(final double arg1) {
			if (F.isZero(arg1)) {
				return F.CComplexInfinity;
			}
			return F.num(Math.acos(1 / arg1));
		}

		@Override
		public IAST getRuleAST() {
			return RULES;
		}

		@Override
		public IExpr evaluateArg1(final IExpr arg1, EvalEngine engine) {
			return F.NIL;
		}

		@Override
		public void setUp(final ISymbol newSymbol) {
			newSymbol.setAttributes(ISymbol.LISTABLE | ISymbol.NUMERICFUNCTION);
			super.setUp(newSymbol);
		}
		public IExpr rewriteLog(IExpr arg1, EvalEngine engine) {
			return
			// [$ Pi/2 + I*Log(Sqrt(1 - 1/arg1^2) + I/arg1) $]
			F.Plus(F.CPiHalf, F.Times(F.CI, F
					.Log(F.Plus(F.Sqrt(F.Subtract(F.C1, F.Power(arg1, F.CN2))), F.Times(F.CI, F.Power(arg1, F.CN1)))))); // $$;
		}
	}

	/**
	 * Arcsine
	 * 
	 * See <a href="http://en.wikipedia.org/wiki/Inverse_trigonometric functions" > Inverse_trigonometric functions</a>
	 */
	private final static class ArcSin extends AbstractTrigArg1Rewrite
			implements INumeric, IRewrite, ArcSinRules, DoubleUnaryOperator {

		@Override
		public double applyAsDouble(double operand) {
			double val = Math.asin(operand);
			if (Double.isNaN(val)) {
				throw new ComplexResultException("");
			}
			return val;
		}

		@Override
		public IExpr e1ApcomplexArg(Apcomplex arg1) {
			return F.complexNum(ApcomplexMath.asin(arg1));
		}

		@Override
		public IExpr e1ApfloatArg(Apfloat arg1) {
			try {
				return F.num(ApfloatMath.asin(arg1));
			} catch (ArithmeticException ae) {
				return F.complexNum(ApcomplexMath.asin(new Apcomplex(arg1, Apcomplex.ZERO)));
			}
		}

		@Override
		public IExpr e1ComplexArg(final Complex arg1) {
			return F.complexNum(arg1.asin());
		}

		@Override
		public IExpr e1DblArg(final double arg1) {
			double val = Math.asin(arg1);
			if (Double.isNaN(val)) {
				return F.complexNum(Complex.valueOf(arg1).asin());
			}
			return F.num(val);
		}

		@Override
		public double evalReal(final double[] stack, final int top, final int size) {
			if (size != 1) {
				throw new UnsupportedOperationException();
			}
			return Math.asin(stack[top]);
		}

		@Override
		public IExpr evaluateArg1(final IExpr arg1, EvalEngine engine) {
			IExpr imPart = AbstractFunctionEvaluator.getComplexExpr(arg1, F.CNI);
			if (imPart.isPresent()) {
				return F.Times(F.CI, F.ArcSinh(imPart));
			}
			IExpr negExpr = AbstractFunctionEvaluator.getNormalizedNegativeExpression(arg1);
			if (negExpr.isPresent()) {
				return Negate(ArcSin(negExpr));
			}
			// IExpr imPart = AbstractFunctionEvaluator.getPureImaginaryPart(arg1);
			// if (imPart.isPresent()) {
			// return F.Times(F.CI, F.ArcSinh(imPart));
			// }
			if (arg1.isSin() && arg1.first().isPositive()) {
				// ArcSin(Sin(z))
				return arcSinSin(arg1);
			}
			return F.NIL;
		}

		@Override
		public IAST getRuleAST() {
			return RULES;
		}

		@Override
		public void setUp(final ISymbol newSymbol) {
			newSymbol.setAttributes(ISymbol.LISTABLE | ISymbol.NUMERICFUNCTION);
			super.setUp(newSymbol);
		}
		public IExpr rewriteLog(IExpr arg1, EvalEngine engine) {
			return
			// [$ -I*Log(I*arg1+Sqrt(1-arg1^2)) $]
			F.Times(F.CNI, F.Log(F.Plus(F.Times(F.CI, arg1), F.Sqrt(F.Subtract(F.C1, F.Sqr(arg1)))))); // $$;
		}
	}

	/**
	 * Arcsin hyperbolic
	 * 
	 * See <a href="http://en.wikipedia.org/wiki/Inverse_hyperbolic_function"> Inverse hyperbolic functions</a>
	 */
	private final static class ArcSinh extends AbstractTrigArg1Rewrite
			implements INumeric, IRewrite, ArcSinhRules, DoubleUnaryOperator {

		@Override
		public double applyAsDouble(double operand) {
			return FastMath.asinh(operand);
		}

		@Override
		public IExpr e1ApcomplexArg(Apcomplex arg1) {
			return F.complexNum(ApcomplexMath.asinh(arg1));
		}

		@Override
		public IExpr e1ApfloatArg(Apfloat arg1) {
			return F.num(ApfloatMath.asinh(arg1));
		}

		@Override
		public IExpr e1DblArg(final double arg1) {
			double val = FastMath.asinh(arg1);
			return F.num(val);
		}

		@Override
		public double evalReal(final double[] stack, final int top, final int size) {
			if (size != 1) {
				throw new UnsupportedOperationException();
			}
			return FastMath.asinh(stack[top]);
		}

		@Override
		public IExpr evaluateArg1(final IExpr arg1, EvalEngine engine) {
			IExpr imPart = AbstractFunctionEvaluator.getComplexExpr(arg1, F.CNI);
			if (imPart.isPresent()) {
				return F.Times(F.CI, F.ArcSin(imPart));
			}
			IExpr negExpr = AbstractFunctionEvaluator.getNormalizedNegativeExpression(arg1);
			if (negExpr.isPresent()) {
				return Negate(ArcSinh(negExpr));
			}
			// IExpr imPart = AbstractFunctionEvaluator.getPureImaginaryPart(arg1);
			// if (imPart.isPresent()) {
			// return F.Times(F.CI, F.ArcSin(imPart));
			// }
			return F.NIL;
		}

		@Override
		public IAST getRuleAST() {
			return RULES;
		}

		@Override
		public void setUp(final ISymbol newSymbol) {
			newSymbol.setAttributes(ISymbol.LISTABLE | ISymbol.NUMERICFUNCTION);
			super.setUp(newSymbol);
		}
		public IExpr rewriteLog(IExpr arg1, EvalEngine engine) {
			return
			// [$ Log(arg1 + Sqrt(1 + arg1^2)) $]
			F.Log(F.Plus(arg1, F.Sqrt(F.Plus(F.C1, F.Sqr(arg1))))); // $$;
		}
	}

	/**
	 * Arctangent
	 * 
	 * See <a href="http://en.wikipedia.org/wiki/Inverse_trigonometric functions" > Inverse_trigonometric functions</a>
	 */
	private final static class ArcTan extends AbstractArg12Rewrite implements INumeric, IRewrite, ArcTanRules {

		@Override
		public IAST getRuleAST() {
			return RULES;
		}

		@Override
		public IExpr e1ObjArg(final IExpr arg1) {
			IExpr imPart = AbstractFunctionEvaluator.getComplexExpr(arg1, F.CNI);
			if (imPart.isPresent()) {
				return F.Times(F.CI, F.ArcTanh(imPart));
			}
			IExpr negExpr = AbstractFunctionEvaluator.getNormalizedNegativeExpression(arg1);
			if (negExpr.isPresent()) {
				return Negate(ArcTan(negExpr));
			}
			// IExpr imPart = AbstractFunctionEvaluator.getPureImaginaryPart(arg1);
			// if (imPart.isPresent()) {
			// return F.Times(F.CI, F.ArcTanh(imPart));
			// }
			if (arg1.isTan() && arg1.first().isPositive()) {
				// ArcTan(Tan(z))
				return arcTanArcCotInverse(arg1);
			}
			return F.NIL;
		}

		@Override
		public IExpr e2ObjArg(final IExpr x, final IExpr y) {
			if (x.isZero() && y.isRealResult()) {
				if (y.isZero()) {
					return F.Indeterminate;
				}
				if (y.isPositiveResult()) {
					return F.CPiHalf;
				}
				if (y.isNegativeResult()) {
<<<<<<< HEAD
					return F.CNPiHalf;
				}
				return F.NIL;
=======
				return F.CNPiHalf;
>>>>>>> 561dbe1e
			}
				return F.NIL;
			}
			if (y.isZero() && x.isNumericFunction() && !x.isZero()) {
				return F.Times(F.Subtract(F.C1, x.unitStep()), F.Pi);
			}
			IExpr yUnitStep = y.unitStep();
			if (x.isNumericFunction() && yUnitStep.isInteger()) {
				if (x.re().isNegative()) {
					return F.Plus(F.ArcTan(F.Divide(y, x)),
							F.Times(F.Subtract(F.Times(F.C2, yUnitStep), F.C1), F.Pi));
				}
				IExpr argX = x.complexArg();
				// -Pi/2 < Arg(x) <= Pi/2
				if (argX.isPresent() && F.evalTrue(F.And(F.Less(F.CNPiHalf, argX), F.LessEqual(argX, F.CPiHalf)))) {
					return F.ArcTan(F.Divide(y, x));
				}
			}
			if (x.isInfinity()) {
				return F.C0;
			}
			if (x.isNegativeInfinity()) {
				return F.Times(F.Subtract(F.Times(F.C2, F.UnitStep(F.Re(y))), F.C1), F.Pi);
			}
			return F.NIL;
		}

		@Override
		public IExpr e1DblArg(INum arg1) {
			return F.num(Math.atan(arg1.getRealPart()));
		}

		@Override
		public IExpr e1DblComArg(final IComplexNum c) {
			return ComplexUtils.atan(c);
		}

		@Override
		public IExpr e2DblArg(final INum d0, final INum d1) {
			return F.num(Math.atan2(d0.getRealPart(), d1.getRealPart()));
		}

		@Override
		public IExpr e1ApfloatArg(Apfloat arg1) {
			return F.num(ApfloatMath.atan(arg1));
		}

		@Override
		public IExpr e1ApcomplexArg(Apcomplex arg1) {
			return F.complexNum(ApcomplexMath.atan(arg1));
		}

		@Override
		public double evalReal(final double[] stack, final int top, final int size) {
			if (size != 1 && size != 2) {
				throw new UnsupportedOperationException();
			}
			if (size == 2) {
				return Math.atan2(stack[top - 1], stack[top]);
			}

			return Math.atan(stack[top]);
		}

		@Override
		public void setUp(final ISymbol newSymbol) {
			newSymbol.setAttributes(ISymbol.LISTABLE | ISymbol.NUMERICFUNCTION);
			super.setUp(newSymbol);
		}
		public IExpr rewriteLog(IExpr arg1, EvalEngine engine) {
			return
			// [$ (1/2)*I*Log(1 - I*arg1) - (1/2)*I*Log(1 + I*arg1) $]
			F.Plus(F.Times(F.C1D2, F.CI, F.Log(F.Plus(F.C1, F.Times(F.CNI, arg1)))),
					F.Times(F.CN1D2, F.CI, F.Log(F.Plus(F.C1, F.Times(F.CI, arg1))))); // $$;
		}

		public IExpr rewriteLog(IExpr arg1, IExpr arg2, EvalEngine engine) {
			return
			// [$ (-I)*Log((arg1 + I*arg2)/Sqrt(arg1^2 + arg2^2)) $]
			F.Times(F.CNI, F.Log(
					F.Times(F.Plus(arg1, F.Times(F.CI, arg2)), F.Power(F.Plus(F.Sqr(arg1), F.Sqr(arg2)), F.CN1D2)))); // $$;
		}
	}

	/**
	 * Inverse hyperbolic tangent
	 * 
	 * See <a href="http://en.wikipedia.org/wiki/Inverse_hyperbolic_function"> Inverse hyperbolic functions</a>
	 */
	private final static class ArcTanh extends AbstractTrigArg1Rewrite
			implements INumeric, IRewrite, ArcTanhRules, DoubleUnaryOperator {

		@Override
		public double applyAsDouble(double operand) {
			return FastMath.atanh(operand);
		}

		@Override
		public IExpr e1ComplexArg(final Complex z) {
			// 1/2 * Ln( (1+z) / (1-z) )
			Complex temp = Complex.ONE.add(z).divide(Complex.ONE.subtract(z)).log();
			return F.complexNum(new Complex(temp.getReal() / 2, temp.getImaginary() / 2));
		}

		@Override
		public IExpr e1ApcomplexArg(Apcomplex arg1) {
			return F.complexNum(ApcomplexMath.atanh(arg1));
		}

		@Override
		public IExpr e1ApfloatArg(Apfloat arg1) {
			return F.num(ApfloatMath.atanh(arg1));
		}

		@Override
		public IExpr e1DblArg(final double arg1) {
			double val = FastMath.atanh(arg1);
			if (Double.isNaN(val)) {
				return e1ComplexArg(new Complex(arg1));
			}
			return F.num(val);

		}

		@Override
		public double evalReal(final double[] stack, final int top, final int size) {
			if (size != 1) {
				throw new UnsupportedOperationException();
			}
			return FastMath.atanh(stack[top]);
		}

		@Override
		public IExpr evaluateArg1(final IExpr arg1, EvalEngine engine) {
			IExpr imPart = AbstractFunctionEvaluator.getComplexExpr(arg1, F.CNI);
			if (imPart.isPresent()) {
				return F.Times(F.CI, F.ArcTan(imPart));
			}
			IExpr negExpr = AbstractFunctionEvaluator.getNormalizedNegativeExpression(arg1);
			if (negExpr.isPresent()) {
				return Negate(ArcTanh(negExpr));
			}
			// IExpr imPart = AbstractFunctionEvaluator.getPureImaginaryPart(arg1);
			// if (imPart.isPresent()) {
			// return F.Times(F.CI, F.ArcTan(imPart));
			// }
			return F.NIL;
		}

		@Override
		public IAST getRuleAST() {
			return RULES;
		}

		@Override
		public void setUp(final ISymbol newSymbol) {
			newSymbol.setAttributes(ISymbol.LISTABLE | ISymbol.NUMERICFUNCTION);
			super.setUp(newSymbol);
		}
		public IExpr rewriteLog(IExpr arg1, EvalEngine engine) {
			return
			// [$ (-(1/2))*Log(1 - arg1) + (1/2)*Log(1 + arg1) $]
			F.Plus(F.Times(F.CN1D2, F.Log(F.Subtract(F.C1, arg1))), F.Times(F.C1D2, F.Log(F.Plus(F.C1, arg1)))); // $$;
		}
	}

	private static class CirclePoints extends AbstractFunctionEvaluator {
		@Override
		public IExpr evaluate(final IAST ast, EvalEngine engine) {

			if (ast.arg1().isReal()) {

				if (ast.arg1().isInteger()) {
					int i = ((IInteger) ast.arg1()).toIntDefault(Integer.MIN_VALUE);
					if (i > 0) {
						// Pi/i - Pi/2
						final IExpr start = engine.evaluate(F.Plus(F.Times(F.QQ(1, i), F.Pi), F.Times(F.CN1D2, F.Pi)));
						// (2/i)*Pi
						final IExpr angle = engine.evaluate(F.Times(F.QQ(2, i), F.Pi));

						IASTAppendable result = F.ListAlloc(10);
						for (int j = 0; j < i; j++) {
										result.append(F.AngleVector(F.Plus(start, F.ZZ(j).times(angle))));
									}

						return result;
					}
				}
			}
			return F.NIL;
		}

		public int[] expectedArgSize() {
			return IOFunctions.ARGS_1_1;
		}
		@Override
		public void setUp(final ISymbol newSymbol) {
		}

	}

	/**
	 * Cosine function
	 * 
	 * See <a href="http://en.wikipedia.org/wiki/Trigonometric_functions">Trigonometric functions</a> and
	 * <a href="http://en.wikipedia.org/wiki/Exact_trigonometric_constants"> Wikipedia - Exact trigonometric
	 * constants</a>
	 */
	private final static class Cos extends AbstractTrigArg1Rewrite
			implements INumeric, IRewrite, CosRules, DoubleUnaryOperator {

		@Override
		public double applyAsDouble(double operand) {
			return Math.cos(operand);
		}

		@Override
		public IExpr e1ApcomplexArg(Apcomplex arg1) {
			return F.complexNum(ApcomplexMath.cos(arg1));
		}

		@Override
		public IExpr e1ApfloatArg(Apfloat arg1) {
			return F.num(ApfloatMath.cos(arg1));
		}

		@Override
		public IExpr e1ComplexArg(final Complex arg1) {
			return F.complexNum(arg1.cos());
		}

		@Override
		public IExpr e1DblArg(final double arg1) {
			return F.num(Math.cos(arg1));
		}

		@Override
		public double evalReal(final double[] stack, final int top, final int size) {
			if (size != 1) {
				throw new UnsupportedOperationException();
			}
			return Math.cos(stack[top]);
		}

		@Override
		public IExpr evaluateArg1(final IExpr arg1, EvalEngine engine) {
			if (arg1.isPlus()) {
				IExpr k = AbstractFunctionEvaluator.peelOffPlusRational((IAST) arg1, engine);
				if (k != null) {
					// arg1 == x + k*Pi
					if (k.isRational()) {
						IRational t = (IRational) k;
						if (t.isLT(F.C0) || F.C2.isLE(t)) {
							// Cos(arg1-2*Pi*Floor(1/2*t))
							return F.Cos(F.Plus(arg1, F.Times(F.CN2, F.Pi, F.Floor(F.Times(F.C1D2, t)))));
						} else if (t.isLT(F.C1D2)) {// t < 1/2
							IExpr temp = engine.evaluate(arg1.subtract(t.times(F.Pi)));
							IExpr negExpr = AbstractFunctionEvaluator.getNormalizedNegativeExpression(temp);
							if (negExpr.isPresent()) {
								// Sin(1/2*Pi - arg1)
								return F.Sin(F.Subtract(F.Times(F.C1D2, F.Pi), arg1));
							}
							return F.NIL;
						} else if (t.isLT(F.C1)) {// t < 1
							// -Sin(arg1-1/2*Pi)
							return F.Negate(F.Sin(F.Plus(arg1, F.Times(F.CN1D2, F.Pi))));
						} else if (t.isLT(F.C3D2)) {// t < 3/2
							// -Cos(arg1-Pi)
							return F.Negate(F.Cos(F.Subtract(arg1, F.Pi)));
						} else {
							// Sin(arg1-3/2*Pi)
							return F.Sin(F.Plus(arg1, F.Times(F.CN3D2, F.Pi)));
						}
					} else if (k.isIntegerResult()) {
						// (-1)^k * Cos( arg1 - k*Pi )
						return F.Times(F.Power(F.CN1, k), F.Cos(F.Subtract(arg1, F.Times(k, F.Pi))));
					}
				}
			}
			IExpr imPart = AbstractFunctionEvaluator.getComplexExpr(arg1, F.CNI);
			if (imPart.isPresent()) {
				return F.Cosh(imPart);
			}
			IExpr negExpr = AbstractFunctionEvaluator.getNormalizedNegativeExpression(arg1);
			if (negExpr.isPresent()) {
				return Cos(negExpr);
			}

			if (arg1.isTimes()) {
				IAST timesAST = (IAST) arg1;
				if (timesAST.size() == 3 && timesAST.arg1().isRational() && timesAST.arg2().isPi()) {
					// t should be positive here!
					IRational t = (IRational) timesAST.arg1();
					if (t.isLT(F.C1D2)) {// t < 1/2
						return F.NIL;
					} else if (t.isLT(F.C1)) {// t < 1
						// -Cos((1-t)*Pi)
						return F.Negate(F.Cos(F.Times(F.Subtract(F.C1, t), F.Pi)));
					} else if (t.isLT(F.C3D2)) {// t < 3/2
						// -Cos((t-1)*Pi)
						return F.Negate(F.Cos(F.Times(F.Subtract(t, F.C1), F.Pi)));
					} else if (t.isLT(F.C2)) {// t < 2
						// Cos((2-t)*Pi)
						return F.Cos(F.Times(F.Subtract(F.C2, t), F.Pi));
					}
					// Cos((t-2*Quotient(IntegerPart(t),2))*Pi)
					return F.Cos(F.Times(F.Pi, F.Plus(t, ExpTrigsFunctions.integerPartFolded2(t))));
				}

				IExpr t = AbstractFunctionEvaluator.peelOfTimes(timesAST, Pi);
				if (t.isPresent() && t.im().isZero()) {
					// 1/2 * t
					IExpr temp = engine.evaluate(F.Times(F.C1D2, t));
					if (temp.isIntegerResult()) {
						return F.C1;
					}
					// 1/2 * t - 1/2
					temp = engine.evaluate(F.Subtract(temp, F.C1D2));
					if (temp.isIntegerResult()) {
						return F.CN1;
					}

					if (t.isIntegerResult()) {
						return F.Power(F.CN1, t);
					}

					// t - 1/2
					temp = engine.evaluate(F.Subtract(t, F.C1D2));
					if (temp.isIntegerResult()) {
						return F.C0;
					}
				}

			}

			// IExpr imPart = AbstractFunctionEvaluator.getPureImaginaryPart(arg1);
			// if (imPart.isPresent()) {
			// return F.Cosh(imPart);
			// }

			return F.NIL;
		}

		@Override
		public IAST getRuleAST() {
			return RULES;
		}

		@Override
		public void setUp(final ISymbol newSymbol) {
			newSymbol.setAttributes(ISymbol.LISTABLE | ISymbol.NUMERICFUNCTION);
			super.setUp(newSymbol);
		}
		public IExpr rewriteExp(IExpr arg1, EvalEngine engine) {
			// if (arg1.isTrigFunction() || arg1.isHyperbolicFunction()) {
			// arg1 = arg1.rewrite(ID.Exp);
			// }
			return
			// [$ Exp(arg1*I)/ 2 + Exp(-arg1*I)/ 2 $]
			F.Plus(F.Times(F.C1D2, F.Exp(F.Times(arg1, F.CI))), F.Times(F.C1D2, F.Exp(F.Times(F.CN1, arg1, F.CI)))); // $$;
		}
	}

	/**
	 * Hyperbolic cotangent
	 * 
	 * See <a href="http://en.wikipedia.org/wiki/Hyperbolic_function">Hyperbolic function</a>
	 */
	private final static class Coth extends AbstractTrigArg1Rewrite
			implements INumeric, IRewrite, CothRules, DoubleUnaryOperator {

		@Override
		public double applyAsDouble(double operand) {
			return Math.cosh(operand) / Math.sinh(operand);
		}

		@Override
		public IExpr e1ApcomplexArg(Apcomplex arg1) {
			return F.complexNum(ApcomplexMath.cosh(arg1).divide(ApcomplexMath.sinh(arg1)));
		}

		@Override
		public IExpr e1ApfloatArg(Apfloat arg1) {
			return F.num(ApfloatMath.cosh(arg1).divide(ApfloatMath.sinh(arg1)));
		}

		@Override
		public IExpr e1ComplexArg(final Complex arg1) {
			return F.complexNum(arg1.cosh().divide(arg1.sinh()));
		}

		@Override
		public IExpr e1DblArg(final double arg1) {
			return F.num(Math.cosh(arg1) / Math.sinh(arg1));
		}

		@Override
		public double evalReal(final double[] stack, final int top, final int size) {
			if (size != 1) {
				throw new UnsupportedOperationException();
			}
			return Math.cosh(stack[top]) / Math.sinh(stack[top]);
		}

		@Override
		public IExpr evaluateArg1(final IExpr arg1, EvalEngine engine) {
			IExpr negExpr = AbstractFunctionEvaluator.getNormalizedNegativeExpression(arg1);
			if (negExpr.isPresent()) {
				return Negate(Coth(negExpr));
			}
			IExpr imPart = AbstractFunctionEvaluator.getPureImaginaryPart(arg1);
			if (imPart.isPresent()) {
				return F.Times(F.CNI, F.Cot(imPart));
			}
			if (arg1.isZero()) {
				return F.CComplexInfinity;
			}
			if (arg1.isPlus()) {
				IAST list = AbstractFunctionEvaluator.peelOffPlusI((IAST) arg1, engine);
				if (list.isPresent()) {
					IExpr k = list.arg1();
					// arg1 == x - k/I * Pi
					if (k.isRational()) {
						IRational t = (IRational) k;
						if (t.isLT(F.C0)) {
							// Coth(arg1-I*Pi*IntegerPart(t) + I*Pi )
							return F.Coth(F.Plus(arg1, F.Times(F.CNI, F.Pi, t.integerPart()), F.Times(F.CI, F.Pi)));
						} else if (t.isLT(F.C1D2)) {// t < 1/2
							return F.NIL;
						} else if (t.isLT(F.C1)) {// t < 1
							// Tanh(arg1-1/2*I*Pi)
							return F.Tanh(F.Plus(arg1, F.Times(F.CN1D2, F.CI, F.Pi)));
						}
						// Coth( arg1 - I*Pi*IntegerPart(t) )
						return F.Coth(F.Plus(arg1, F.Times(F.CNI, F.Pi, t.integerPart())));
					} else if (k.isIntegerResult()) {
						// Coth( arg1 - list.arg2() )
						return F.Coth(F.Subtract(arg1, list.arg2()));
					}
				}
			}
			return F.NIL;
		}

		@Override
		public IAST getRuleAST() {
			return RULES;
		}

		@Override
		public void setUp(final ISymbol newSymbol) {
			newSymbol.setAttributes(ISymbol.LISTABLE | ISymbol.NUMERICFUNCTION);
			super.setUp(newSymbol);
		}
		public IExpr rewriteExp(IExpr arg, EvalEngine engine) {
			IAST negexp = F.Exp(F.Times(F.CN1, arg));
			IAST posexp = F.Exp(arg);
			return
			// [$ (posexp + negexp)/(posexp - negexp) $]
			F.Times(F.Plus(posexp, negexp), F.Power(F.Plus(F.Negate(negexp), posexp), F.CN1)); // $$;
		}
	}

	/**
	 * Cosecant function
	 * 
	 * See <a href="http://en.wikipedia.org/wiki/Trigonometric_functions">Trigonometric functions</a>
	 */
	private final static class Csc extends AbstractTrigArg1Rewrite
			implements INumeric, IRewrite, CscRules, DoubleUnaryOperator {

		@Override
		public double applyAsDouble(double operand) {
			return 1.0D / Math.sin(operand);
		}

		@Override
		public IExpr e1ApcomplexArg(Apcomplex arg1) {
			return F.complexNum(ApcomplexMath.inverseRoot(ApcomplexMath.sin(arg1), 1));
		}

		@Override
		public IExpr e1ApfloatArg(Apfloat arg1) {
			return F.num(ApfloatMath.inverseRoot(ApfloatMath.sin(arg1), 1));
		}

		@Override
		public IExpr e1ComplexArg(final Complex arg1) {
			return F.complexNum(arg1.sin().reciprocal());
		}

		@Override
		public IExpr e1DblArg(final double arg1) {
			return F.num(1.0D / Math.sin(arg1));
		}

		@Override
		public double evalReal(final double[] stack, final int top, final int size) {
			if (size != 1) {
				throw new UnsupportedOperationException();
			}
			return 1.0D / Math.sin(stack[top]);
		}

		@Override
		public IExpr evaluateArg1(final IExpr arg1, EvalEngine engine) {
			if (arg1.isPlus()) {
				IExpr k = AbstractFunctionEvaluator.peelOffPlusRational((IAST) arg1, engine);
				if (k != null) {
					// arg1 == x + k*Pi
					if (k.isRational()) {
						IRational t = (IRational) k;
						if (t.isLT(F.C0)) {
							// Csc(arg1 - 2*Pi*IntegerPart(1/2*t) + 2*Pi)
							return F.Csc(F.Plus(arg1, F.Times(F.CN2Pi, F.IntegerPart(F.Times(F.C1D2, t))), F.C2Pi));
						} else if (t.isLT(F.C1D2)) {// t < 1/2
							return F.NIL;
						} else if (t.isLT(F.C1)) {// t < 1
							// Sec(arg1-1/2*Pi)
							return F.Sec(F.Plus(arg1, F.Times(F.CN1D2, F.Pi)));
						} else if (t.isLT(F.C2)) { // t < 2
							// -Csc(arg1-Pi)
							return F.Negate(F.Csc(F.Plus(arg1, F.CNPi)));
						}
						// Csc(arg1 - 2*Pi*IntegerPart(1/2*t) )
						return F.Csc(F.Plus(arg1, F.Times(F.CN2Pi, F.IntegerPart(F.Times(F.C1D2, t)))));
					} else if (k.isIntegerResult()) {
						// (-1)^k * Csc( arg1 - k*Pi )
						return F.Times(F.Power(F.CN1, k), F.Csc(F.Subtract(arg1, F.Times(k, F.Pi))));
					}
				}
			}
			IExpr imPart = AbstractFunctionEvaluator.getComplexExpr(arg1, F.CNI);
			if (imPart.isPresent()) {
				return F.Times(F.CNI, F.Csch(imPart));
			}
			IExpr negExpr = AbstractFunctionEvaluator.getNormalizedNegativeExpression(arg1);
			if (negExpr.isPresent()) {
				return Negate(Csc(negExpr));
			}
			if (arg1.isTimes()) {
				IAST timesAST = (IAST) arg1;
				if (timesAST.size() == 3 && timesAST.arg1().isRational() && timesAST.arg2().isPi()) {
					// t should be positive here!
					IRational t = (IRational) timesAST.arg1();
					if (t.isLT(F.C1D2)) {// t < 1/2
						return F.NIL;
					} else if (t.isLT(F.C1)) {// t < 1
						// Csc((1-t)*Pi)
						return F.Csc(F.Times(F.Subtract(F.C1, t), F.Pi));
					} else if (t.isLT(F.C2)) {// t < 2
						// -Csc((2-t)*Pi)
						return F.Negate(F.Csc(F.Times(F.Subtract(F.C2, t), F.Pi)));
					}
					// Csc((t-2*Quotient(IntegerPart(t),2))*Pi)
					return F.Csc(F.Times(F.Pi, F.Plus(t, ExpTrigsFunctions.integerPartFolded2(t))));
				}

				IExpr t = AbstractFunctionEvaluator.peelOfTimes(timesAST, Pi);
				if (t.isPresent() && t.im().isZero()) {
					if (t.isIntegerResult()) {
						return F.CComplexInfinity;
					}

					// 1/2 * t
					IExpr temp1 = engine.evaluate(F.Times(F.C1D2, t));
					// 1/2 * t - 1/4
					IExpr temp2 = engine.evaluate(F.Plus(temp1, F.CN1D4));
					if (temp2.isIntegerResult()) {
						return F.C1;
					}
					// 1/2 * t + 1/4
					temp2 = engine.evaluate(F.Plus(temp1, F.C1D4));
					if (temp2.isIntegerResult()) {
						return F.CN1;
					}
					// t - 1/2
					temp2 = engine.evaluate(F.Plus(t, F.CN1D2));
					if (temp2.isIntegerResult()) {
						// (-1) ^ (t-1/2)
						return F.Power(F.CN1, temp2);
					}

				}

			}
			// IExpr imPart = AbstractFunctionEvaluator.getPureImaginaryPart(arg1);
			// if (imPart.isPresent()) {
			// return F.Times(F.CNI, F.Csch(imPart));
			// }

			return F.NIL;
		}

		@Override
		public IAST getRuleAST() {
			return RULES;
		}

		@Override
		public void setUp(final ISymbol newSymbol) {
			newSymbol.setAttributes(ISymbol.LISTABLE | ISymbol.NUMERICFUNCTION);
			super.setUp(newSymbol);
		}
		public IExpr rewriteExp(IExpr arg1, EvalEngine engine) {
			return
			// [$ -((2*I)/(E^((-I)*arg1) - E^(I*arg1))) $]
			F.Times(F.CN1, F.C2, F.CI,
					F.Power(F.Subtract(F.Exp(F.Times(F.CNI, arg1)), F.Exp(F.Times(F.CI, arg1))), F.CN1)); // $$;
		}
	}

	/**
	 * Hyperbolic cosine
	 * 
	 * See <a href="http://en.wikipedia.org/wiki/Hyperbolic_function">Hyperbolic function</a>
	 */
	private final static class Cosh extends AbstractTrigArg1Rewrite
			implements INumeric, IRewrite, CoshRules, DoubleUnaryOperator {

		@Override
		public double applyAsDouble(double operand) {
			return Math.cosh(operand);
		}

		@Override
		public IExpr e1ApcomplexArg(Apcomplex arg1) {
			return F.complexNum(ApcomplexMath.cosh(arg1));
		}

		@Override
		public IExpr e1ApfloatArg(Apfloat arg1) {
			return F.num(ApfloatMath.cosh(arg1));
		}

		@Override
		public IExpr e1ComplexArg(final Complex arg1) {
			return F.complexNum(arg1.cosh());
		}

		@Override
		public IExpr e1DblArg(final double arg1) {
			return F.num(Math.cosh(arg1));
		}

		@Override
		public double evalReal(final double[] stack, final int top, final int size) {
			if (size != 1) {
				throw new UnsupportedOperationException();
			}
			return Math.cosh(stack[top]);
		}

		@Override
		public IExpr evaluateArg1(final IExpr arg1, EvalEngine engine) {
			IExpr negExpr = AbstractFunctionEvaluator.getNormalizedNegativeExpression(arg1);
			if (negExpr.isPresent()) {
				return Cosh(negExpr);
			}
			if (arg1.isZero()) {
				return F.C1;
			}
			if (arg1.isPlus()) {
				IAST list = AbstractFunctionEvaluator.peelOffPlusI((IAST) arg1, engine);
				if (list.isPresent()) {
					IExpr k = list.arg1();
					// arg1 == x - k/I * Pi
					if (k.isRational()) {
						IRational t = (IRational) k;
						if (t.isLT(F.C0)) {
							// Cosh(arg1-2*I*Pi*IntegerPart(1/2*t) + 2*I*Pi)
							return F.Cosh(F.Plus(arg1, F.Times(F.CN2, F.CI, F.Pi, F.IntegerPart(F.Times(F.C1D2, t))),
									F.Times(F.C2, F.CI, F.Pi)));
						} else if (t.isLT(F.C1D2)) {// t < 1/2
							return F.NIL;
						} else if (t.isLT(F.C1)) {// t < 1
							// I * Sinh(arg1-1/2*I*Pi)
							return F.Times(F.CI, F.Sinh(F.Plus(arg1, F.Times(F.CN1D2, F.CI, F.Pi))));
						} else if (t.isLT(F.C2)) {// t < 2
							// -Cosh(arg1 - I*Pi)
							return F.Negate(F.Cosh(F.Subtract(arg1, F.Times(F.CI, F.Pi))));
						}
						// Cosh(arg1-2*I*Pi*IntegerPart(1/2*t) )
						return F.Cosh(F.Plus(arg1, F.Times(F.CN2, F.CI, F.Pi, F.IntegerPart(F.Times(F.C1D2, t)))));
					} else if (k.isIntegerResult()) {
						// (-1)^k * Cosh( arg1 - list.arg2() )
						return F.Times(F.Power(F.CN1, k), F.Cosh(F.Subtract(arg1, list.arg2())));
					}
				}
			}
			IExpr imPart = AbstractFunctionEvaluator.getPureImaginaryPart(arg1);
			if (imPart.isPresent()) {
				return F.Cos(imPart);
			}
			return F.NIL;
		}

		@Override
		public IAST getRuleAST() {
			return RULES;
		}

		@Override
		public void setUp(final ISymbol newSymbol) {
			newSymbol.setAttributes(ISymbol.LISTABLE | ISymbol.NUMERICFUNCTION);
			super.setUp(newSymbol);
		}
		public IExpr rewriteExp(IExpr arg1, EvalEngine engine) {
			return
			// [$ 1/(E^arg1*2) + E^arg1/2 $]
			F.Plus(F.Power(F.Times(F.Exp(arg1), F.C2), F.CN1), F.Times(F.C1D2, F.Exp(arg1))); // $$;
		}
	}

	/**
	 * Cotangent function
	 * 
	 * See <a href="http://en.wikipedia.org/wiki/Trigonometric_functions">Trigonometric functions</a>
	 */
	private final static class Cot extends AbstractTrigArg1Rewrite
			implements INumeric, IRewrite, CotRules, DoubleUnaryOperator {

		@Override
		public double applyAsDouble(double operand) {
			return 1.0D / Math.tan(operand);
		}

		@Override
		public IExpr e1ApcomplexArg(Apcomplex arg1) {
			Apcomplex denominator = ApcomplexMath.sin(arg1);
			if (denominator.equals(Apcomplex.ZERO)) {
				return F.CComplexInfinity;
			}
			return F.complexNum(ApcomplexMath.cos(arg1).divide(denominator));
		}

		@Override
		public IExpr e1ApfloatArg(Apfloat arg1) {
			Apfloat denominator = ApfloatMath.sin(arg1);
			if (denominator.equals(Apfloat.ZERO)) {
				return F.CComplexInfinity;
			}
			return F.num(ApfloatMath.cos(arg1).divide(denominator));
		}

		@Override
		public IExpr e1ComplexArg(final Complex arg1) {
			Complex denominator = arg1.sin();
			if (denominator.equals(Complex.ZERO)) {
				return F.CComplexInfinity;
			}
			return F.complexNum(arg1.cos().divide(denominator));
		}

		@Override
		public IExpr e1DblArg(final double arg1) {
			double denom = Math.sin(arg1);
			if (F.isZero(denom)) {
				return F.CComplexInfinity;
			}
			return F.num(Math.cos(arg1) / denom);
		}

		@Override
		public double evalReal(final double[] stack, final int top, final int size) {
			if (size != 1) {
				throw new UnsupportedOperationException();
			}
			return 1.0D / Math.tan(stack[top]);
		}

		@Override
		public IExpr evaluateArg1(final IExpr arg1, EvalEngine engine) {
			if (arg1.isPlus()) {
				IExpr k = AbstractFunctionEvaluator.peelOffPlusRational((IAST) arg1, engine);
				if (k != null) {
					// arg1 == x + k*Pi
					if (k.isRational()) {
						IRational t = (IRational) k;
						if (t.isLT(F.C0)) { // t < 0
							// Cot(arg1 + Pi - Pi*IntegerPart(t))
							return F.Cot(F.Plus(arg1, F.Pi, F.Times(F.CN1, F.Pi, t.integerPart())));
						} else if (t.isLT(F.C1D2)) {// t < 1/2
							return F.NIL;
						} else if (t.isLT(F.C1)) {// t < 1
							// -Tan(arg1-1/2*Pi)
							return F.Negate(F.Tan(F.Plus(arg1, F.Times(F.CN1D2, F.Pi))));
						} else {
							// Cot(arg1 - Pi*IntegerPart(t))
							return F.Cot(F.Plus(arg1, F.Times(F.CN1, F.Pi, t.integerPart())));
						}
					} else if (k.isIntegerResult()) {
						// Cot( arg1 - k*Pi )
						return F.Cot(F.Subtract(arg1, F.Times(k, F.Pi)));
					}
				}
			}
			IExpr imPart = AbstractFunctionEvaluator.getComplexExpr(arg1, F.CNI);
			if (imPart.isPresent()) {
				return Times(CNI, Coth(imPart));
			}
			IExpr negExpr = AbstractFunctionEvaluator.getNormalizedNegativeExpression(arg1);
			if (negExpr.isPresent()) {
				return Negate(Cot(negExpr));
			}
			if (arg1.isTimes()) {
				IAST timesAST = (IAST) arg1;
				if (timesAST.size() == 3 && timesAST.arg1().isRational() && timesAST.arg2().isPi()) {
					// t should be positive here!
					IRational t = (IRational) timesAST.arg1();
					if (t.isLT(F.C1D2)) {// t < 1/2
						return F.NIL;
					} else if (t.isLT(F.C1)) {// t < 1
						// -Cot((1-t)*Pi)
						return F.Negate(F.Cot(F.Times(F.Subtract(F.C1, t), F.Pi)));
					} else if (t.isLT(F.C2)) {// t < 2
						// Cot((t-1)*Pi)
						return F.Cot(F.Times(F.Subtract(t, F.C1), F.Pi));
					}
					// Cot((t-2*Quotient(IntegerPart(t),2))*Pi)
					return F.Cot(F.Times(F.Pi, F.Plus(t, ExpTrigsFunctions.integerPartFolded2(t))));
				}
				IExpr t = AbstractFunctionEvaluator.peelOfTimes(timesAST, Pi);
				if (t.isPresent() && t.im().isZero()) {
					if (t.isIntegerResult()) {
						return F.CComplexInfinity;
					}
					// t - 1/2
					IExpr temp = engine.evaluate(F.Plus(t, F.CN1D2));
					if (temp.isIntegerResult()) {
						return F.C0;
					}
				}
			}
			// IExpr imPart = AbstractFunctionEvaluator.getPureImaginaryPart(arg1);
			// if (imPart.isPresent()) {
			// return Times(CNI, Coth(imPart));
			// }

			return F.NIL;
		}

		@Override
		public IAST getRuleAST() {
			return RULES;
		}

		@Override
		public void setUp(final ISymbol newSymbol) {
			newSymbol.setAttributes(ISymbol.LISTABLE | ISymbol.NUMERICFUNCTION);
			super.setUp(newSymbol);
		}
		public IExpr rewriteExp(IExpr arg1, EvalEngine engine) {
			return
			// [$ -((I*(E^((-I)*arg1) + E^(I*arg1)))/(E^((-I)*arg1) - E^(I*arg1))) $]
			F.Times(F.CN1, F.CI, F.Plus(F.Exp(F.Times(F.CNI, arg1)), F.Exp(F.Times(F.CI, arg1))),
					F.Power(F.Subtract(F.Exp(F.Times(F.CNI, arg1)), F.Exp(F.Times(F.CI, arg1))), F.CN1)); // $$;
		}
	}

	/**
	 * Hyperbolic Cosecant function
	 * 
	 * See <a href="http://en.wikipedia.org/wiki/Hyperbolic_function">Hyperbolic functions</a>
	 */
	private final static class Csch extends AbstractTrigArg1Rewrite
			implements INumeric, IRewrite, CschRules, DoubleUnaryOperator {

		@Override
		public double applyAsDouble(double operand) {
			return 1.0D / Math.sinh(operand);
		}

		@Override
		public IExpr e1ApcomplexArg(Apcomplex arg1) {
			return F.complexNum(ApcomplexMath.inverseRoot(ApcomplexMath.sinh(arg1), 1));
		}

		@Override
		public IExpr e1ApfloatArg(Apfloat arg1) {
			return F.num(ApfloatMath.inverseRoot(ApfloatMath.sinh(arg1), 1));
		}

		@Override
		public IExpr e1ComplexArg(final Complex arg1) {
			return F.complexNum(arg1.sinh().reciprocal());
		}

		@Override
		public IExpr e1DblArg(final double arg1) {
			return F.num(1.0D / Math.sinh(arg1));
		}

		@Override
		public double evalReal(final double[] stack, final int top, final int size) {
			if (size != 1) {
				throw new UnsupportedOperationException();
			}
			return 1.0D / Math.sinh(stack[top]);
		}

		@Override
		public IExpr evaluateArg1(IExpr arg1, EvalEngine engine) {
			IExpr negExpr = AbstractFunctionEvaluator.getNormalizedNegativeExpression(arg1);
			if (negExpr.isPresent()) {
				return Negate(Csch(negExpr));
			}
			IExpr imPart = AbstractFunctionEvaluator.getPureImaginaryPart(arg1);
			if (imPart.isPresent()) {
				return F.Times(F.CNI, F.Csc(imPart));
			}
			if (arg1.isZero()) {
				return F.CComplexInfinity;
			}
			if (arg1.isPlus()) {
				IAST list = AbstractFunctionEvaluator.peelOffPlusI((IAST) arg1, engine);
				if (list.isPresent()) {
					IExpr k = list.arg1();
					// arg1 == x - k/I * Pi
					if (k.isRational()) {
						IRational t = (IRational) k;
						if (t.isLT(F.C0)) {
							// Csch(arg1-2*I*Pi*IntegerPart(1/2*t) + 2*I*Pi)
							return F.Csch(F.Plus(arg1, F.Times(F.CN2, F.CI, F.Pi, F.IntegerPart(F.Times(F.C1D2, t))),
									F.Times(F.C2, F.CI, F.Pi)));
						} else if (t.isLT(F.C1D2)) {// t < 1/2
							return F.NIL;
						} else if (t.isLT(F.C1)) {// t < 1
							// -I * Sech(arg1-1/2*I*Pi)
							return F.Times(F.CNI, F.Sech(F.Plus(arg1, F.Times(F.CN1D2, F.CI, F.Pi))));
						} else if (t.isLT(F.C2)) {// t < 2
							// -Csch(arg1 - I*Pi)
							return F.Negate(F.Csch(F.Subtract(arg1, F.Times(F.CI, F.Pi))));
						}
						// Csch(arg1-2*I*Pi*IntegerPart(1/2*t) )
						return F.Csch(F.Plus(arg1, F.Times(F.CN2, F.CI, F.Pi, F.IntegerPart(F.Times(F.C1D2, t)))));
					} else if (k.isIntegerResult()) {
						// (-1)^k * Csch( arg1 - list.arg2() )
						return F.Times(F.Power(F.CN1, k), F.Csch(F.Subtract(arg1, list.arg2())));
					}
				}
			}
			return F.NIL;
		}

		@Override
		public IAST getRuleAST() {
			return RULES;
		}

		@Override
		public void setUp(final ISymbol newSymbol) {
			newSymbol.setAttributes(ISymbol.LISTABLE | ISymbol.NUMERICFUNCTION);
			super.setUp(newSymbol);
		}

		public IExpr rewriteExp(IExpr arg1, EvalEngine engine) {
			return
			// [$ 2/(-E^(-arg1) + E^arg1) $]
			F.Times(F.C2, F.Power(F.Plus(F.Negate(F.Exp(F.Negate(arg1))), F.Exp(arg1)), F.CN1)); // $$;
		}
	}

	private final static class Exp extends AbstractArg1 implements INumeric {
		public Exp() {
		}

		@Override
		public IExpr e1ObjArg(final IExpr o) {
			return Power(F.E, o);
		}

		@Override
		public double evalReal(final double[] stack, final int top, final int size) {
			if (size != 1) {
				throw new UnsupportedOperationException();
			}
			return Math.exp(stack[top]);
		}
	}

	private final static class Haversine extends AbstractFunctionEvaluator {

		@Override
		public IExpr evaluate(final IAST ast, EvalEngine engine) {
			if (ast.arg1().isNumber() || ast.arg1().isNumericFunction()) {
				// 1/2 * (1-Cos(x))
				return F.Times(F.C1D2, F.Subtract(F.C1, F.Cos(ast.arg1())));
				// return F.Power(F.Sin(F.C1D2.times(ast.arg1())), F.C2);
			}
			return F.NIL;
		}

		public int[] expectedArgSize() {
			return IOFunctions.ARGS_1_1;
		}
		@Override
		public void setUp(ISymbol newSymbol) {
			newSymbol.setAttributes(ISymbol.LISTABLE | ISymbol.NUMERICFUNCTION);
		}

	}

	private final static class InverseHaversine extends AbstractFunctionEvaluator {

		@Override
		public IExpr evaluate(final IAST ast, EvalEngine engine) {

			if (ast.arg1().isNumber() || ast.arg1().isNumericFunction()) {
			return F.Times(F.C2, F.ArcSin(F.Sqrt(ast.arg1())));
		}
			return F.NIL;
		}

		public int[] expectedArgSize() {
			return IOFunctions.ARGS_1_1;
		}
		@Override
		public void setUp(ISymbol newSymbol) {
			newSymbol.setAttributes(ISymbol.LISTABLE | ISymbol.NUMERICFUNCTION);
		}

	}

	/**
	 * See <a href="http://en.wikipedia.org/wiki/Logarithm">Wikipedia - Logarithm</a>
	 * 
	 */
	private final static class Log extends AbstractArg12 implements INumeric, LogRules {

		@Override
		public IAST getRuleAST() {
			return RULES;
		}

		@Override
		public IExpr e1DblArg(final INum arg1) {
			return Num.valueOf(Math.log(arg1.getRealPart()));
		}

		public IExpr e1FraArg(final IFraction f) {
			if (f.isPositive() && f.isLT(F.C1)) {
				return F.Negate(F.Log(f.inverse()));
			}
			return F.NIL;
		}

		@Override
		public IExpr e1DblComArg(final IComplexNum arg1) {
			return ComplexUtils.log(arg1);
		}

		@Override
		public IExpr e2DblArg(final INum arg1, final INum arg2) {
			return Num.valueOf(Math.log(arg2.getRealPart()) / Math.log(arg1.getRealPart()));
		}

		@Override
		public IExpr e2IntArg(final IInteger arg1, final IInteger arg2) {
			return baseBLog(arg1, arg2);
		}

		@Override
		public double evalReal(final double[] stack, final int top, final int size) {
			if (size != 1) {
				throw new UnsupportedOperationException();
			}
			return Math.log(stack[top]);
		}

		@Override
		public void setUp(ISymbol newSymbol) {
			newSymbol.setAttributes(ISymbol.LISTABLE | ISymbol.NUMERICFUNCTION);
			super.setUp(newSymbol);
		}

		@Override
		public IExpr e1ObjArg(IExpr arg1) {
			if (arg1.isPower()) {
				IExpr base = arg1.base();
				IExpr exponent = arg1.exponent();
				// arg2*Log(arg1)
				IExpr temp = F.eval(Times(exponent, F.Log(base)));
				IExpr imTemp = F.eval(F.Im(temp));
				if (imTemp.isReal()) {
					if (((ISignedNumber) imTemp).isGT(F.num(-1 * Math.PI))
							&& ((ISignedNumber) imTemp).isLT(F.num(Math.PI))) {
						// Log(arg1 ^ arg2) == arg2*Log(arg1) ||| -Pi <
						// Im(arg2*Log(arg1)) < Pi
						return temp;
					}
				}
				if (AbstractAssumptions.assumePositive(base) && exponent.isRealResult()) {
					// Log(arg1 ^ arg2) == arg2*Log(arg1) ||| arg1 > 0 && arg2 is
					// Real
					return temp;
				}

			}
			if (arg1.isNegativeResult()) {
				return F.Plus(F.Log(F.Negate(arg1)), F.Times(CI, F.Pi));
			}
			return F.NIL;
		}

		@Override
		public IExpr e2ObjArg(IExpr o0, IExpr o1) {
			if (o0.isZero()) {
				if (o1.isZero()) {
					return F.Indeterminate;
				}
				return F.C0;
			}
			return F.NIL;
		}
	}

	/**
	 * Logistic function
	 * 
	 * See <a href="https://en.wikipedia.org/wiki/Logistic_function">Wikipedia: Logistic function</a>
	 * 
	 */
	private final static class LogisticSigmoid extends AbstractEvaluator {

		@Override
		public IExpr evaluate(final IAST ast, EvalEngine engine) {
			IExpr arg1 = ast.arg1();
			if (arg1.isZero()) {
				return F.C1D2;
			}
			if (arg1.isInfinity()) {
				return F.C1;
			}
			if (arg1.isNegativeInfinity()) {
				return F.C0;
			}
			if (arg1.isNumber()) {
				// 1 / (1 + Exp(-arg1))
				return F.Power(F.Plus(F.C1, F.Power(F.E, F.Times(F.CN1, arg1))), F.CN1);
			}
			return F.NIL;
		}

		public int[] expectedArgSize() {
			return IOFunctions.ARGS_1_1;
		}
		@Override
		public void setUp(final ISymbol newSymbol) {
			newSymbol.setAttributes(ISymbol.LISTABLE | ISymbol.NUMERICFUNCTION);
		}

	}

	private final static class Log10 extends AbstractArg1 implements INumeric {

		@Override
		public IExpr e1ObjArg(final IExpr o) {
			return F.Log(F.C10, o);
		}

		@Override
		public double evalReal(final double[] stack, final int top, final int size) {
			if (size != 1) {
				throw new UnsupportedOperationException();
			}
			return Math.log10(stack[top]);
		}

		@Override
		public void setUp(ISymbol newSymbol) {
			newSymbol.setAttributes(ISymbol.LISTABLE | ISymbol.NUMERICFUNCTION);
			super.setUp(newSymbol);
		}
	}

	private final static class Log2 extends AbstractArg1 implements INumeric {

		@Override
		public IExpr e1ObjArg(final IExpr o) {
			return F.Log(F.C2, o);
		}

		@Override
		public double evalReal(final double[] stack, final int top, final int size) {
			if (size != 1) {
				throw new UnsupportedOperationException();
			}
			return Math.log(stack[top] / 2.0d);
		}

		@Override
		public void setUp(ISymbol newSymbol) {
			newSymbol.setAttributes(ISymbol.LISTABLE | ISymbol.NUMERICFUNCTION);
			super.setUp(newSymbol);
		}
	}

	/**
	 * Secant function
	 * 
	 * See <a href="http://en.wikipedia.org/wiki/Trigonometric_functions">Trigonometric functions</a>
	 */
	private final static class Sec extends AbstractTrigArg1Rewrite
			implements INumeric, IRewrite, SecRules, DoubleUnaryOperator {

		@Override
		public double applyAsDouble(double operand) {
			return 1.0D / Math.cos(operand);
		}

		@Override
		public IExpr e1ApcomplexArg(Apcomplex arg1) {
			return F.complexNum(ApcomplexMath.inverseRoot(ApcomplexMath.cos(arg1), 1));
		}

		@Override
		public IExpr e1ApfloatArg(Apfloat arg1) {
			return F.num(ApfloatMath.inverseRoot(ApfloatMath.cos(arg1), 1));
		}

		@Override
		public IExpr e1ComplexArg(final Complex arg1) {
			return F.complexNum(arg1.cos().reciprocal());
		}

		@Override
		public IExpr e1DblArg(final double arg1) {
			return F.num(1.0D / Math.cos(arg1));
		}

		@Override
		public double evalReal(final double[] stack, final int top, final int size) {
			if (size != 1) {
				throw new UnsupportedOperationException();
			}
			return 1.0D / Math.cos(stack[top]);
		}

		@Override
		public IExpr evaluateArg1(final IExpr arg1, EvalEngine engine) {
			if (arg1.isPlus()) {
				IExpr k = AbstractFunctionEvaluator.peelOffPlusRational((IAST) arg1, engine);
				if (k != null) {
					// arg1 == x + k*Pi
					if (k.isRational()) {
						IRational t = (IRational) k;
						if (t.isLT(F.C0)) {
							// Sec(arg1 - 2*Pi*IntegerPart(1/2*t) + 2*Pi)
							return F.Sec(F.Plus(arg1, F.Times(F.CN2Pi, F.IntegerPart(F.Times(F.C1D2, t))), F.C2Pi));
						} else if (t.isLT(F.C1D2)) {// t < 1/2
							return F.NIL;
						} else if (t.isLT(F.C1)) {// t < 1
							// -Csc(arg1-1/2*Pi)
							return F.Negate(F.Csc(F.Plus(arg1, F.Times(F.CN1D2, F.Pi))));
						} else if (t.isLT(F.C2)) { // t < 2
							// -Sec(arg1-Pi)
							return F.Negate(F.Sec(F.Plus(arg1, F.CNPi)));
						}
						// Sec(arg1 - 2*Pi*IntegerPart(1/2*t) )
						return F.Sec(F.Plus(arg1, F.Times(F.CN2Pi, F.IntegerPart(F.Times(F.C1D2, t)))));
					} else if (k.isIntegerResult()) {
						// (-1)^k * Sec( arg1 - k*Pi )
						return F.Times(F.Power(F.CN1, k), F.Sec(F.Subtract(arg1, F.Times(k, F.Pi))));
					}
				}
			}
			IExpr imPart = AbstractFunctionEvaluator.getComplexExpr(arg1, F.CNI);
			if (imPart.isPresent()) {
				return F.Sech(imPart);
			}
			IExpr negExpr = AbstractFunctionEvaluator.getNormalizedNegativeExpression(arg1);
			if (negExpr.isPresent()) {
				return Sec(negExpr);
			}
			if (arg1.isTimes()) {
				IAST timesAST = (IAST) arg1;
				if (timesAST.size() == 3 && timesAST.arg1().isRational() && timesAST.arg2().isPi()) {
					// t should be positive here!
					IRational t = (IRational) timesAST.arg1();
					if (t.isLT(F.C1D2)) {// t < 1/2
						return F.NIL;
					} else if (t.isLT(F.C1)) {// t < 1
						// -Sec((1-t)*Pi)
						return F.Negate(F.Sec(F.Times(F.Subtract(F.C1, t), F.Pi)));
					} else if (t.isLT(F.C2)) {// t < 2
						// Sec((2-t)*Pi)
						return F.Sec(F.Times(F.Subtract(F.C2, t), F.Pi));
					}
					// Sec((t-2*Quotient(IntegerPart(t),2))*Pi)
					return F.Sec(F.Times(F.Pi, F.Plus(t, ExpTrigsFunctions.integerPartFolded2(t))));
				}

				IExpr t = AbstractFunctionEvaluator.peelOfTimes(timesAST, Pi);
				if (t.isPresent() && t.im().isZero()) {
					// 1/2 * t
					IExpr temp1 = engine.evaluate(F.Times(F.C1D2, t));
					if (temp1.isIntegerResult()) {
						return F.C1;
					}
					// 1/2 * t - 1/2
					IExpr temp2 = engine.evaluate(F.Plus(temp1, F.CN1D2));
					if (temp2.isIntegerResult()) {
						return F.CN1;
					}
					if (t.isIntegerResult()) {
						return F.Power(F.CN1, t);
					}

					// t - 1/2
					temp2 = engine.evaluate(F.Plus(t, F.CN1D2));
					if (temp2.isIntegerResult()) {
						return F.CComplexInfinity;
					}

				}

			}
			// IExpr imPart = AbstractFunctionEvaluator.getPureImaginaryPart(arg1);
			// if (imPart.isPresent()) {
			// return F.Sech(imPart);
			// }

			return F.NIL;
		}

		@Override
		public IAST getRuleAST() {
			return RULES;
		}

		@Override
		public void setUp(final ISymbol newSymbol) {
			newSymbol.setAttributes(ISymbol.LISTABLE | ISymbol.NUMERICFUNCTION);
			super.setUp(newSymbol);
		}
		public IExpr rewriteExp(IExpr arg1, EvalEngine engine) {
			return
			// [$ 2/(E^((-I)*arg1) + E^(I*arg1)) $]
			F.Times(F.C2, F.Power(F.Plus(F.Exp(F.Times(F.CNI, arg1)), F.Exp(F.Times(F.CI, arg1))), F.CN1)); // $$;
		}
	}

	/**
	 * Hyperbolic Secant function
	 * 
	 * See <a href="http://en.wikipedia.org/wiki/Hyperbolic_function">Hyperbolic functions</a>
	 */
	private final static class Sech extends AbstractTrigArg1Rewrite
			implements INumeric, IRewrite, SechRules, DoubleUnaryOperator {

		@Override
		public double applyAsDouble(double operand) {
			return 1.0D / Math.cosh(operand);
		}

		@Override
		public IExpr e1ApcomplexArg(Apcomplex arg1) {
			return F.complexNum(ApcomplexMath.inverseRoot(ApcomplexMath.cosh(arg1), 1));
		}

		@Override
		public IExpr e1ApfloatArg(Apfloat arg1) {
			return F.num(ApfloatMath.inverseRoot(ApfloatMath.cosh(arg1), 1));
		}

		@Override
		public IExpr e1ComplexArg(final Complex arg1) {
			return F.complexNum(arg1.cosh().reciprocal());
		}

		@Override
		public IExpr e1DblArg(final double arg1) {
			return F.num(1.0D / Math.cosh(arg1));
		}

		@Override
		public double evalReal(final double[] stack, final int top, final int size) {
			if (size != 1) {
				throw new UnsupportedOperationException();
			}
			return 1.0D / Math.cosh(stack[top]);
		}

		@Override
		public IExpr evaluateArg1(IExpr arg1, EvalEngine engine) {
			IExpr negExpr = AbstractFunctionEvaluator.getNormalizedNegativeExpression(arg1);
			if (negExpr.isPresent()) {
				return Sech(negExpr);
			}
			IExpr imPart = AbstractFunctionEvaluator.getPureImaginaryPart(arg1);
			if (imPart.isPresent()) {
				return F.Sec(imPart);
			}
			if (arg1.isZero()) {
				return F.C0;
			}
			if (arg1.isPlus()) {
				IAST list = AbstractFunctionEvaluator.peelOffPlusI((IAST) arg1, engine);
				if (list.isPresent()) {
					IExpr k = list.arg1();
					// arg1 == x - k/I * Pi
					if (k.isRational()) {
						IRational t = (IRational) k;
						if (t.isLT(F.C0)) {
							// Sech(arg1-2*I*Pi*IntegerPart(1/2*t) + 2*I*Pi)
							return F.Sech(F.Plus(arg1, F.Times(F.CN2, F.CI, F.Pi, F.IntegerPart(F.Times(F.C1D2, t))),
									F.Times(F.C2, F.CI, F.Pi)));
						} else if (t.isLT(F.C1D2)) {// t < 1/2
							return F.NIL;
						} else if (t.isLT(F.C1)) {// t < 1
							// -I * Csch(arg1-1/2*I*Pi)
							return F.Times(F.CNI, F.Csch(F.Plus(arg1, F.Times(F.CN1D2, F.CI, F.Pi))));
						} else if (t.isLT(F.C2)) {// t < 2
							// -Sech(arg1 - I*Pi)
							return F.Negate(F.Sech(F.Subtract(arg1, F.Times(F.CI, F.Pi))));
						}
						// Sech(arg1-2*I*Pi*IntegerPart(1/2*t) )
						return F.Sech(F.Plus(arg1, F.Times(F.CN2, F.CI, F.Pi, F.IntegerPart(F.Times(F.C1D2, t)))));
					} else if (k.isIntegerResult()) {
						// (-1)^k * Sech( arg1 - list.arg2() )
						return F.Times(F.Power(F.CN1, k), F.Sech(F.Subtract(arg1, list.arg2())));
					}
				}
			}
			return F.NIL;
		}

		@Override
		public IAST getRuleAST() {
			return RULES;
		}

		@Override
		public void setUp(final ISymbol newSymbol) {
			newSymbol.setAttributes(ISymbol.LISTABLE | ISymbol.NUMERICFUNCTION);
			super.setUp(newSymbol);
		}
		public IExpr rewriteExp(IExpr arg1, EvalEngine engine) {
			return
			// [$ 2/(E^(-arg1) + E^arg1) $]
			F.Times(F.C2, F.Power(F.Plus(F.Exp(F.Negate(arg1)), F.Exp(arg1)), F.CN1)); // $$;
		}
	}

	/**
	 * Sine function.
	 * 
	 * See <a href="http://en.wikipedia.org/wiki/Trigonometric_functions">Trigonometric functions</a>
	 */
	private final static class Sin extends AbstractTrigArg1Rewrite
			implements INumeric, IRewrite, SinRules, DoubleUnaryOperator {

		@Override
		public double applyAsDouble(double operand) {
			return Math.sin(operand);
		}

		@Override
		public IExpr e1ApcomplexArg(Apcomplex arg1) {
			return F.complexNum(ApcomplexMath.sin(arg1));
		}

		@Override
		public IExpr e1ApfloatArg(Apfloat arg1) {
			return F.num(ApfloatMath.sin(arg1));
		}

		@Override
		public IExpr e1ComplexArg(final Complex arg1) {
			return F.complexNum(arg1.sin());
		}

		@Override
		public IExpr e1DblArg(final double arg1) {
			return num(Math.sin(arg1));
		}

		@Override
		public double evalReal(final double[] stack, final int top, final int size) {
			if (size != 1) {
				throw new UnsupportedOperationException();
			}
			return Math.sin(stack[top]);
		}

		@Override
		public IExpr evaluateArg1(final IExpr arg1, EvalEngine engine) {
			if (arg1.isPlus()) {
				IExpr k = AbstractFunctionEvaluator.peelOffPlusRational((IAST) arg1, engine);
				if (k != null) {
					// arg1 == x + k*Pi
					if (k.isRational()) {
						IRational t = (IRational) k;
						if (t.isLT(F.C0) || F.C2.isLE(t)) {
							// Sin(arg1-2*Pi*Floor(1/2*t))
							return F.Sin(F.Plus(arg1, F.Times(F.CN2, F.Pi, F.Floor(F.Times(F.C1D2, t)))));
						} else if (t.isLT(F.C1D2)) {// t < 1/2
							// (arg1-t*Pi)
							IExpr temp = engine.evaluate(arg1.subtract(t.times(F.Pi)));
							IExpr negExpr = AbstractFunctionEvaluator.getNormalizedNegativeExpression(temp);
							if (negExpr.isPresent()) {
								// Cos(1/2*Pi - arg1)
								return F.Cos(F.Subtract(F.Times(F.C1D2, F.Pi), arg1));
							}

						} else if (t.isLT(F.C1)) {// t < 1
							// Cos(arg1-1/2*Pi)
							return F.Cos(F.Plus(arg1, F.Times(F.CN1D2, F.Pi)));
						} else if (t.isLT(F.C3D2)) {// t < 3/2
							// -Sin(arg1-Pi)
							return F.Negate(F.Sin(F.Subtract(arg1, F.Pi)));
						} else { // t < 2
							// -Cos(arg1-3/2*Pi)
							return F.Negate(F.Cos(F.Plus(arg1, F.Times(F.CN3D2, F.Pi))));
						}
					} else if (k.isIntegerResult()) {
						// (-1)^k * Sin( arg1 - k*Pi )
						return F.Times(F.Power(F.CN1, k), F.Sin(F.Subtract(arg1, F.Times(k, F.Pi))));
					}
				}
			}
			IExpr imPart = AbstractFunctionEvaluator.getComplexExpr(arg1, F.CNI);
			if (imPart.isPresent()) {
				return F.Times(F.CI, F.Sinh(imPart));
			}
			IExpr negExpr = AbstractFunctionEvaluator.getNormalizedNegativeExpression(arg1);
			if (negExpr.isPresent()) {
				return Negate(Sin(negExpr));
			}
			if (arg1.isTimes()) {
				IAST timesAST = (IAST) arg1;
				if (timesAST.size() == 3 && timesAST.arg1().isRational() && timesAST.arg2().isPi()) {
					// t should be positive here!
					IRational t = (IRational) timesAST.arg1();
					if (t.isLT(F.C1D2)) {// t < 1/2
						return F.NIL;
					} else if (t.isLT(F.C1)) {// t < 1
						// Sin((1-t)*Pi)
						return F.Sin(F.Times(F.Subtract(F.C1, t), F.Pi));
					} else if (t.isLT(F.C3D2)) {// t < 3/2
						// -Sin((t-1)*Pi)
						return F.Negate(F.Sin(F.Times(F.Subtract(t, F.C1), F.Pi)));
					} else if (t.isLT(F.C2)) {// t < 2
						// -Sin((2-t)*Pi)
						return F.Negate(F.Sin(F.Times(F.Subtract(F.C2, t), F.Pi)));
					}
					// Sin((t-2*Quotient(IntegerPart(t),2))*Pi)
					return F.Sin(F.Times(F.Pi, F.Plus(t, ExpTrigsFunctions.integerPartFolded2(t))));
				}

				IExpr t = AbstractFunctionEvaluator.peelOfTimes(timesAST, Pi);
				if (t.isPresent() && t.im().isZero()) {
					if (t.isIntegerResult()) {
						return F.C0;
					}

					// 1/2 * t
					IExpr temp1 = engine.evaluate(F.Times(F.C1D2, t));
					// 1/2 * t - 1/4
					IExpr temp2 = engine.evaluate(F.Plus(temp1, F.CN1D4));
					if (temp2.isIntegerResult()) {
						return F.C1;
					}
					// 1/2 * t + 1/4
					temp2 = engine.evaluate(F.Plus(temp1, F.C1D4));
					if (temp2.isIntegerResult()) {
						return F.CN1;
					}
					// t - 1/2
					temp2 = engine.evaluate(F.Plus(t, F.CN1D2));
					if (temp2.isIntegerResult()) {
						// (-1) ^ (t-1/2)
						return F.Power(F.CN1, temp2);
					}

				}

			}
			// IExpr imPart = AbstractFunctionEvaluator.getPureImaginaryPart(arg1);
			// if (imPart.isPresent()) {
			// return F.Times(F.CI, F.Sinh(imPart));
			// }
			return F.NIL;
		}

		/**
		 * TODO: wrong results
		 *
		 * @param arg1
		 *            is assumed to be an interval
		 * @return
		 */
		private static IExpr evalInterval(final IExpr arg1) {
			IExpr l = arg1.lower();
			IExpr u = arg1.upper();
			if (l.isReal() && u.isReal()) {
				double ld = l.evalDouble();
				double ud = u.evalDouble();
				double diff = Math.abs(ld - ud);
				if (diff > 2 * Math.PI) {
					return F.Interval(F.CN1, F.C1);
				}
				double ldSin = Math.sin(ld);
				double udSin = Math.sin(ud);
				if (diff < Math.PI / 2) {
					if (ldSin < udSin) {
						return F.Interval(F.Sin(l), F.Sin(u));
					} else {
						return F.Interval(F.Sin(u), F.Sin(l));
					}
				} else if (diff <= Math.PI) {
					if (ldSin <= udSin) {
						if (ldSin <= 0) {
							return F.Interval(F.CN1, F.Sin(u));
						} else {
							return F.Interval(F.Sin(l), F.C1);
						}
					} else {
						if (udSin <= 0) {
							return F.Interval(F.CN1, F.Sin(l));
						} else {
							return F.Interval(F.Sin(u), F.C1);
						}
					}
				} else {
					// diff > Math.PI
					// if (ldSin <= udSin) {
					// if (ldSin > 0) {
					// if (udSin > 0) {
					// return F.Interval(F.CN1, F.Sin(u));
					// }
					// }
					// } else {
					// if (ldSin > 0) {
					// if (udSin > 0) {
					// return F.Interval(F.CN1, F.Sin(l));
					// }
					// }
					// }
				}
			}
			return F.NIL;
		}

		@Override
		public IAST getRuleAST() {
			return RULES;
		}

		@Override
		public void setUp(final ISymbol newSymbol) {
			newSymbol.setAttributes(ISymbol.LISTABLE | ISymbol.NUMERICFUNCTION);
			super.setUp(newSymbol);
		}

		public IExpr rewriteExp(IExpr arg1, EvalEngine engine) {
			// if (arg1.isTrigFunction() || arg1.isHyperbolicFunction()) {
			// arg1 = arg1.rewrite(ID.Exp);
			// }
			return
			// [$ Exp(arg1*I) / (2*I) - Exp(-arg1*I) / (2*I) $]
			F.Plus(F.Times(F.CN1, F.Power(F.Times(F.C2, F.CI), F.CN1), F.Exp(F.Times(F.CN1, arg1, F.CI))),
					F.Times(F.Power(F.Times(F.C2, F.CI), F.CN1), F.Exp(F.Times(arg1, F.CI)))); // $$;
		}
	}

	/**
	 * Sinc function.
	 * 
	 * See <a href="http://en.wikipedia.org/wiki/Sinc_function">Sinc function</a>
	 */
	private static class Sinc extends AbstractTrigArg1Rewrite implements INumeric, SincRules, DoubleUnaryOperator {

		@Override
		public double applyAsDouble(double operand) {
			if (F.isZero(operand)) {
				return 1.0;
			}
			return Math.sin(operand) / operand;
		}

		@Override
		public IExpr e1ApcomplexArg(Apcomplex arg1) {
			if (arg1.equals(Apcomplex.ZERO)) {
				return F.num(Apcomplex.ONE);
			}
			return F.complexNum(ApcomplexMath.sin(arg1).divide(arg1));
		}

		@Override
		public IExpr e1ApfloatArg(Apfloat arg1) {
			if (arg1.equals(Apcomplex.ZERO)) {
				return F.num(Apcomplex.ONE);
			}
			return F.num(ApfloatMath.sin(arg1).divide(arg1));
		}

		@Override
		public IExpr e1ComplexArg(Complex arg1) {
			if (arg1.equals(Complex.ZERO)) {
				return F.complexNum(Complex.ONE);
			}
			return F.complexNum(arg1.sin().divide(arg1));
		}

		@Override
		public IExpr e1DblArg(final double arg1) {
			if (F.isZero(arg1)) {
				return CD1;
			}
			return num(Math.sin(arg1) / arg1);
		}

		@Override
		public double evalReal(final double[] stack, final int top, final int size) {
			if (size != 1) {
				throw new UnsupportedOperationException();
			}
			double a1 = stack[top];
			if (a1 == 0.0) {
				return 1.0;
			}
			return Math.sin(a1) / a1;
		}

		@Override
		public IExpr evaluateArg1(final IExpr arg1, EvalEngine engine) {
			if (arg1.isZero()) {
				return F.C1;
			}
			IExpr negExpr = AbstractFunctionEvaluator.getNormalizedNegativeExpression(arg1);
			if (negExpr.isPresent()) {
				return Sinc(negExpr);
			}
			return F.NIL;
		}

		@Override
		public IAST getRuleAST() {
			return RULES;
		}

		@Override
		public void setUp(final ISymbol newSymbol) {
			newSymbol.setAttributes(ISymbol.LISTABLE | ISymbol.NUMERICFUNCTION);
			super.setUp(newSymbol);
		}
	}

	// public static BinaryFunctorImpl<IExpr> integerLogFunction() {
	// return new BinaryFunctorImpl<IExpr>() {
	// /**
	// * Evaluate if Log(arg2)/Log(arg1) has an integer number result
	// */
	// @Override
	// public IExpr apply(IExpr arg1, IExpr arg2) {
	// if (arg1.isInteger() && arg2.isInteger()) {
	// return baseBLog((IInteger) arg2, (IInteger) arg1);
	// }
	// return F.NIL;
	// }
	// };
	// }

	/**
	 * Hyperbolic sine
	 * 
	 * See <a href="http://en.wikipedia.org/wiki/Hyperbolic_function">Hyperbolic function</a>
	 */
	private final static class Sinh extends AbstractTrigArg1Rewrite
			implements INumeric, IRewrite, SinhRules, DoubleUnaryOperator {

		@Override
		public double applyAsDouble(double operand) {
			return Math.sinh(operand);
		}

		@Override
		public IExpr e1ApcomplexArg(Apcomplex arg1) {
			return F.complexNum(ApcomplexMath.sinh(arg1));
		}

		@Override
		public IExpr e1ApfloatArg(Apfloat arg1) {
			return F.num(ApfloatMath.sinh(arg1));
		}

		@Override
		public IExpr e1ComplexArg(final Complex arg1) {
			return F.complexNum(arg1.sinh());
		}

		@Override
		public IExpr e1DblArg(final double arg1) {
			return F.num(Math.sinh(arg1));
		}

		@Override
		public double evalReal(final double[] stack, final int top, final int size) {
			if (size != 1) {
				throw new UnsupportedOperationException();
			}
			return Math.sinh(stack[top]);
		}

		@Override
		public IExpr evaluateArg1(final IExpr arg1, EvalEngine engine) {
			IExpr negExpr = AbstractFunctionEvaluator.getNormalizedNegativeExpression(arg1);
			if (negExpr.isPresent()) {
				return Negate(Sinh(negExpr));
			}
			IExpr imPart = AbstractFunctionEvaluator.getPureImaginaryPart(arg1);
			if (imPart.isPresent()) {
				return F.Times(F.CI, F.Sin(imPart));
			}
			if (arg1.isZero()) {
				return F.C0;
			}
			if (arg1.isPlus()) {
				IAST list = AbstractFunctionEvaluator.peelOffPlusI((IAST) arg1, engine);
				if (list.isPresent()) {
					IExpr k = list.arg1();
					// arg1 == x - k/I * Pi
					if (k.isRational()) {
						IRational t = (IRational) k;
						if (t.isLT(F.C0)) {
							// Sinh(arg1-2*I*Pi*IntegerPart(1/2*t) + 2*I*Pi)
							return F.Sinh(F.Plus(arg1, F.Times(F.CN2, F.CI, F.Pi, F.IntegerPart(F.Times(F.C1D2, t))),
									F.Times(F.C2, F.CI, F.Pi)));
						} else if (t.isLT(F.C1D2)) {// t < 1/2
							return F.NIL;
						} else if (t.isLT(F.C1)) {// t < 1
							// I * Cosh(arg1-1/2*I*Pi)
							return F.Times(F.CI, F.Cosh(F.Plus(arg1, F.Times(F.CN1D2, F.CI, F.Pi))));
						} else if (t.isLT(F.C2)) {// t < 2
							// -Sinh(arg1 - I*Pi)
							return F.Negate(F.Sinh(F.Subtract(arg1, F.Times(F.CI, F.Pi))));
						}
						// Sinh(arg1-2*I*Pi*IntegerPart(1/2*t) )
						return F.Sinh(F.Plus(arg1, F.Times(F.CN2, F.CI, F.Pi, F.IntegerPart(F.Times(F.C1D2, t)))));
					} else if (k.isIntegerResult()) {
						// (-1)^k * Sinh( arg1 - list.arg2() )
						return F.Times(F.Power(F.CN1, k), F.Sinh(F.Subtract(arg1, list.arg2())));
					}
				}
			}
			return F.NIL;
		}

		@Override
		public IAST getRuleAST() {
			return RULES;
		}

		@Override
		public void setUp(final ISymbol newSymbol) {
			newSymbol.setAttributes(ISymbol.LISTABLE | ISymbol.NUMERICFUNCTION);
			super.setUp(newSymbol);
		}
		public IExpr rewriteExp(IExpr arg1, EvalEngine engine) {
			return
			// [$ -(1/(E^arg1*2)) + E^arg1/2 $]
			F.Plus(F.Negate(F.Power(F.Times(F.Exp(arg1), F.C2), F.CN1)), F.Times(F.C1D2, F.Exp(arg1))); // $$;
		}
	}

	/**
	 * Tan
	 * 
	 * See <a href="http://en.wikipedia.org/wiki/Trigonometric_functions">Trigonometric functions</a>
	 */
	private final static class Tan extends AbstractTrigArg1Rewrite
			implements INumeric, IRewrite, TanRules, DoubleUnaryOperator {

		@Override
		public double applyAsDouble(double operand) {
			return Math.tan(operand);
		}

		@Override
		public IExpr e1ApcomplexArg(Apcomplex arg1) {
			return F.complexNum(ApcomplexMath.tan(arg1));
		}

		@Override
		public IExpr e1ApfloatArg(Apfloat arg1) {
			return F.num(ApfloatMath.tan(arg1));
		}

		@Override
		public IExpr e1ComplexArg(final Complex arg1) {
			return F.complexNum(arg1.tan());
		}

		@Override
		public IExpr e1DblArg(final double arg1) {
			return F.num(Math.tan(arg1));
		}

		@Override
		public double evalReal(final double[] stack, final int top, final int size) {
			if (size != 1) {
				throw new UnsupportedOperationException();
			}
			return Math.tan(stack[top]);
		}

		@Override
		public IExpr evaluateArg1(final IExpr arg1, EvalEngine engine) {
			if (arg1.isPlus()) {
				IExpr k = AbstractFunctionEvaluator.peelOffPlusRational((IAST) arg1, engine);
				if (k != null) {
					// arg1 == x + k*Pi
					if (k.isRational()) {
						IRational t = (IRational) k;
						if (t.isLT(F.C0)) { // t < 0
							// Tan(arg1 + Pi - Pi*IntegerPart(t))
							return F.Tan(F.Plus(arg1, F.Pi, F.Times(F.CNPi, t.integerPart())));
						} else if (t.isLT(F.C1D2)) {// t < 1/2
							return F.NIL;
						} else if (t.isLT(F.C1)) {// t < 1
							// -Cot(arg1-1/2*Pi)
							return F.Negate(F.Cot(F.Plus(arg1, F.Times(F.CN1D2, F.Pi))));
						}
						// Tan(arg1 - Pi*IntegerPart(t))
						return F.Tan(F.Plus(arg1, F.Times(F.CNPi, t.integerPart())));
					} else if (k.isIntegerResult()) {
						// Tan( arg1 - k*Pi )
						return F.Tan(F.Subtract(arg1, F.Times(k, F.Pi)));
					}
				}
			}
			IExpr imPart = AbstractFunctionEvaluator.getComplexExpr(arg1, F.CNI);
			if (imPart.isPresent()) {
				return F.Times(F.CI, F.Tanh(imPart));
			}
			IExpr negExpr = AbstractFunctionEvaluator.getNormalizedNegativeExpression(arg1);
			if (negExpr.isPresent()) {
				return Negate(Tan(negExpr));
			}
			if (arg1.isTimes()) {
				IAST timesAST = (IAST) arg1;
				if (timesAST.size() == 3 && timesAST.arg1().isRational() && timesAST.arg2().isPi()) {
					// t should be positive here!
					IRational t = (IRational) timesAST.arg1();
					if (t.isLT(F.C1D2)) {// t < 1/2
						return F.NIL;
					} else if (t.equals(F.C1D2)) {// t == 1/2
						return F.CComplexInfinity;
					} else if (t.isLT(F.C1)) {// t < 1
						// -Tan((1-t)*Pi)
						return F.Negate(F.Tan(F.Times(F.Subtract(F.C1, t), F.Pi)));
					} else if (t.isLT(F.C2)) {// t < 2
						// Tan((t-1)*Pi)
						return F.Tan(F.Times(F.Subtract(t, F.C1), F.Pi));
					}
					// Tan((t-2*Quotient(IntegerPart(t),2))*Pi)
					return F.Tan(F.Times(F.Pi, F.Plus(t, ExpTrigsFunctions.integerPartFolded2(t))));
				}
				IExpr t = AbstractFunctionEvaluator.peelOfTimes(timesAST, Pi);
				if (t.isPresent() && t.im().isZero()) {
					if (t.isIntegerResult()) {
						return F.C0;
					}
					// t - 1/2
					IExpr temp = engine.evaluate(F.Plus(t, F.CN1D2));
					if (temp.isIntegerResult()) {
						return F.CComplexInfinity;
					}
				}
			}
			// IExpr imPart = AbstractFunctionEvaluator.getPureImaginaryPart(arg1);
			// if (imPart.isPresent()) {
			// return F.Times(F.CI, F.Tanh(imPart));
			// }

			return F.NIL;
		}

		@Override
		public IAST getRuleAST() {
			return RULES;
		}

		@Override
		public void setUp(final ISymbol newSymbol) {
			newSymbol.setAttributes(ISymbol.LISTABLE | ISymbol.NUMERICFUNCTION);
			super.setUp(newSymbol);
		}
		public IExpr rewriteExp(IExpr arg1, EvalEngine engine) {
			// if (arg1.isTrigFunction() || arg1.isHyperbolicFunction()) {
			// arg1 = arg1.rewrite(ID.Exp);
			// }
			return
			// [$ (I*(E^((-I)*arg1) - E^(I*arg1)))/(E^((-I)*arg1) + E^(I*arg1)) $]
			F.Times(F.CI, F.Subtract(F.Exp(F.Times(F.CNI, arg1)), F.Exp(F.Times(F.CI, arg1))),
					F.Power(F.Plus(F.Exp(F.Times(F.CNI, arg1)), F.Exp(F.Times(F.CI, arg1))), F.CN1)); // $$;
		}
	}

	/**
	 * Hyperbolic tangent
	 * 
	 * See <a href="http://en.wikipedia.org/wiki/Hyperbolic_function">Hyperbolic function</a>
	 */
	private final static class Tanh extends AbstractTrigArg1Rewrite
			implements INumeric, IRewrite, TanhRules, DoubleUnaryOperator {

		@Override
		public double applyAsDouble(double operand) {
			return Math.tanh(operand);
		}

		@Override
		public IExpr e1ApcomplexArg(Apcomplex arg1) {
			return F.complexNum(ApcomplexMath.tanh(arg1));
		}

		@Override
		public IExpr e1ApfloatArg(Apfloat arg1) {
			return F.num(ApfloatMath.tanh(arg1));
		}

		@Override
		public IExpr e1ComplexArg(final Complex arg1) {
			return F.complexNum(arg1.tanh());
		}

		@Override
		public IExpr e1DblArg(final double arg1) {
			return F.num(Math.tanh(arg1));
		}

		@Override
		public double evalReal(final double[] stack, final int top, final int size) {
			if (size != 1) {
				throw new UnsupportedOperationException();
			}
			return Math.tanh(stack[top]);
		}

		@Override
		public IExpr evaluateArg1(final IExpr arg1, EvalEngine engine) {
			IExpr negExpr = AbstractFunctionEvaluator.getNormalizedNegativeExpression(arg1);
			if (negExpr.isPresent()) {
				return Negate(Tanh(negExpr));
			}
			IExpr imPart = AbstractFunctionEvaluator.getPureImaginaryPart(arg1);
			if (imPart.isPresent()) {
				return F.Times(F.CI, F.Tan(imPart));
			}
			if (arg1.isZero()) {
				return F.C0;
			}
			if (arg1.isPlus()) {
				IAST list = AbstractFunctionEvaluator.peelOffPlusI((IAST) arg1, engine);
				if (list.isPresent()) {
					IExpr k = list.arg1();
					// arg1 == x - k/I * Pi
					if (k.isRational()) {
						IRational t = (IRational) k;
						if (t.isLT(F.C0)) {
							// Tanh(arg1-I*Pi*IntegerPart(t) + I*Pi )
							return F.Tanh(F.Plus(arg1, F.Times(F.CNI, F.Pi, t.integerPart()), F.Times(F.CI, F.Pi)));
						} else if (t.isLT(F.C1D2)) {// t < 1/2
							return F.NIL;
						} else if (t.isLT(F.C1)) {// t < 1
							// Coth(arg1-1/2*I*Pi)
							return F.Coth(F.Plus(arg1, F.Times(F.CN1D2, F.CI, F.Pi)));
						}
						// Tanh( arg1 - I*Pi*IntegerPart(t) )
						return F.Tanh(F.Plus(arg1, F.Times(F.CNI, F.Pi, t.integerPart())));
					} else if (k.isIntegerResult()) {
						// Tanh( arg1 - list.arg2() )
						return F.Tanh(F.Subtract(arg1, list.arg2()));
					}
				}
			}
			return F.NIL;
		}

		@Override
		public IAST getRuleAST() {
			return RULES;
		}

		@Override
		public void setUp(final ISymbol newSymbol) {
			newSymbol.setAttributes(ISymbol.LISTABLE | ISymbol.NUMERICFUNCTION);
			super.setUp(newSymbol);
		}
		public IExpr rewriteExp(IExpr arg1, EvalEngine engine) {
			return
			// [$ -(1/(E^arg1*(E^(-arg1) + E^arg1))) + E^arg1/(E^(-arg1) + E^arg1) $]
			F.Plus(F.Negate(F.Power(F.Times(F.Exp(arg1), F.Plus(F.Exp(F.Negate(arg1)), F.Exp(arg1))), F.CN1)),
					F.Times(F.Exp(arg1), F.Power(F.Plus(F.Exp(F.Negate(arg1)), F.Exp(arg1)), F.CN1))); // $$;
		}
	}

	/**
	 * Try simplifying <code>ArcTan(Tan(z))</code> or <code>ArcCot(Cot(z))</code>
	 *
	 * @param arg1
	 *            is assumed to be <code>Tan(z)</code> or <code>Cot(z)</code>
	 * @return
	 */
	private static IExpr arcTanArcCotInverse(final IExpr arg1) {
		IExpr z = arg1.first();
		IExpr zRe = z.re();
		IExpr k = F.Quotient.of(F.Subtract(zRe, F.CPiHalf), F.Pi).inc();
		if (k.isInteger()) {
			// -Pi/2 + k*Pi
			IExpr min = F.Times.of(F.Plus(F.CN1D2, k), Pi);
			// Pi/2 + k*Pi
			IExpr max = F.Times.of(F.Plus(F.C1D2, k), Pi);
			// z - k*Pi
			IAST result = F.Subtract(z, F.Times(k, F.Pi));
			// (-(Pi/2) + k*Pi < Re(z) < Pi/2 + k*Pi
			if (F.Less.ofQ(min, zRe) && F.Greater.ofQ(max, zRe)) {
				// z - k*Pi
				return result;
			}

			IExpr zIm = z.im();
			// (Re(z) == -(Pi/2) + k*Pi && Im(z) < 0)
			if (zIm.isNegativeResult() && F.Equal.ofQ(zRe, min)) {
				// z - k*Pi
				return result;
			}

			if (arg1.isTan()) { // Tan(z)
				// (Re(z) == Pi/2 + k*Pi && Im(z) > 0)
				if (zIm.isPositiveResult() && F.Equal.ofQ(zRe, max)) {
					// z - k*Pi
					return result;
				}
			} else { // Cot(z)
				// (Re(z) == Pi/2 + k*Pi && Im(z) >= 0)
				if (zIm.isNonNegativeResult() && F.Equal.ofQ(zRe, max)) {
					// z - k*Pi
					return result;
				}
			}
		}
		return F.NIL;
	}

	/**
	 * Try simplifying <code>ArcSin(Sin(z))</code>
	 *
	 * @param arg1
	 *            is assumed to be <code>Tan(z)</code> or <code>Cot(z)</code>
	 * @return
	 */
	private static IExpr arcSinSin(final IExpr arg1) {
		IExpr z = arg1.first();
		IExpr zRe = z.re();
		IExpr k = F.Quotient.of(F.Subtract(zRe, F.CPiHalf), F.Pi).inc();
		if (k.isInteger()) {
			// -Pi/2 + k*Pi
			IExpr min = F.Times.of(F.Plus(F.CN1D2, k), Pi);
			// Pi/2 + k*Pi
			IExpr max = F.Times.of(F.Plus(F.C1D2, k), Pi);
			// (-1)^k * (z - Pi*k)
			IAST result = F.Times(F.Power(F.CN1, k), F.Subtract(z, F.Times(k, F.Pi)));
			// (-(Pi/2) + k*Pi < Re(z) < Pi/2 + k*Pi
			if (F.Less.ofQ(min, zRe) && F.Greater.ofQ(max, zRe)) {
				// (-1)^k * (z - Pi*k)
				return result;
			}

			IExpr zIm = z.im();
			// (Re(z) == -(Pi/2) + k*Pi && Im(z) < 0)
			if (zIm.isNonNegativeResult() && F.Equal.ofQ(zRe, min)) {
				// (-1)^k * (z - Pi*k)
				return result;
			}

			// (Re(z) == Pi/2 + k*Pi && Im(z) > 0)
			if ((zIm.isNegativeResult() || zIm.isZero()) && F.Equal.ofQ(zRe, max)) {
				// (-1)^k * (z - Pi*k)
				return result;
			}
		}
		return F.NIL;
	}

	/**
	 * Try simplifying <code>ArcCos(Cos(z))</code>
	 *
	 * @param arg1
	 *            is assumed to be <code>Tan(z)</code> or <code>Cot(z)</code>
	 * @return
	 */
	private static IExpr arcCosCos(final IExpr arg1) {
		IExpr z = arg1.first();
		IExpr zRe = z.re();
		IExpr k = F.Quotient.of(F.Subtract(zRe, F.Pi), F.Pi).inc();
		if (k.isInteger()) {
			// k*Pi
			IExpr min = F.Times.of(k, Pi);
			// (k+1)*Pi
			IExpr max = F.Times.of(k.inc(), Pi);
			// (-1)^k * (z - Pi*k - Pi/2) + Pi/2
			IAST result = F.Plus(F.Times(F.Power(F.CN1, k), F.Plus(z, F.Times(F.CN1, k, F.Pi), F.CNPiHalf)), F.CPiHalf);

			// (k*Pi < Re(z) < (k + 1)*Pi
			if (F.Less.ofQ(min, zRe) && F.Greater.ofQ(max, zRe)) {
				return result;
			}

			IExpr zIm = z.im();
			// (Re(z) == k*Pi && Im(z) >= 0)
			if (zIm.isNonNegativeResult() && F.Equal.ofQ(zRe, min)) {
				return result;
			}

			// (Re(z) == (k + 1)*Pi && Im(z) <= 0)
			if ((zIm.isNegativeResult() || zIm.isZero()) && F.Equal.ofQ(zRe, max)) {
				return result;
			}
		}
		return F.NIL;
	}

	/**
	 * Integer logarithm of <code>arg</code> for base <code>b</code>. Gives Log <sub>b</sub>(arg) or
	 * <code>Log(arg)/Log(b)</code>.
	 * 
	 * @param b
	 *            the base of the logarithm
	 * @param arg
	 * @return
	 */
	public static IExpr baseBLog(final IInteger b, final IInteger arg) {
		try {
			long l1 = b.toLong();
			long l2 = arg.toLong();
			double res = Math.log(l2) / Math.log(l1);
			if (F.isNumIntValue(res)) {
				int r = Double.valueOf(Math.round(res)).intValue();
				if (arg.equals(b.pow(r))) {
					return F.integer(r);
				}
			}
		} catch (ArithmeticException ae) {
			// toLong() method failed
		}
		return F.NIL;
	}

	// private final static ExpTrigsFunctions CONST = new ExpTrigsFunctions();

	public static void initialize() {
		Initializer.init();
	}

	private ExpTrigsFunctions() {

	}

	/**
	 * <code>-2 * IntegerPart( IntegerPart(r) / 2 )</code>
	 *
	 * @param r
	 *            a rational number
	 * @return
	 */
	private static IRational integerPartFolded2(IRational r) {
		// -2 * IntegerPart( IntegerPart(r) / 2 )
		return r.integerPart().multiply(F.C1D2).integerPart().multiply(F.CN2);
	}
}<|MERGE_RESOLUTION|>--- conflicted
+++ resolved
@@ -916,13 +916,7 @@
 					return F.CPiHalf;
 				}
 				if (y.isNegativeResult()) {
-<<<<<<< HEAD
-					return F.CNPiHalf;
-				}
-				return F.NIL;
-=======
 				return F.CNPiHalf;
->>>>>>> 561dbe1e
 			}
 				return F.NIL;
 			}
