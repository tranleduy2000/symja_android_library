package org.matheclipse.core.eval.interfaces;

import org.hipparchus.complex.Complex;
import org.matheclipse.core.builtin.IOFunctions;
import org.matheclipse.core.eval.EvalEngine;
import org.matheclipse.core.expression.ApcomplexNum;
import org.matheclipse.core.expression.ApfloatNum;
import org.matheclipse.core.expression.ComplexNum;
import org.matheclipse.core.expression.F;
import org.matheclipse.core.expression.Num;
import org.matheclipse.core.interfaces.IAST;
import org.matheclipse.core.interfaces.IComplexNum;
import org.matheclipse.core.interfaces.IExpr;
import org.matheclipse.core.interfaces.INum;
import org.matheclipse.core.interfaces.INumber;

/**
 * Base class for functions with 1 argument (i.e. Sin, Cos...) with Attributes <i>Listable</i> and
 * <i>NumericFunction</i>
 * 
 */
public abstract class AbstractTrigArg1 extends AbstractArg1 {

	@Override
	public IExpr evaluate(final IAST ast, EvalEngine engine) {

		return evaluateArg1(ast.arg1(), engine);
	}

	@Override
	public IExpr numericEval(final IAST ast, EvalEngine engine) {
		IExpr arg1 = ast.arg1();
		try {
<<<<<<< HEAD
		if (arg1 instanceof INum) {
			if (arg1 instanceof ApfloatNum) {
					return e1ApfloatArg(((INum) arg1).apfloatValue(((INum) arg1).precision()));
=======
			if (arg1 instanceof INum) {
				INumber x = ((INumber) arg1).evaluatePrecision(engine);
				if (x instanceof ApfloatNum) {
					return e1ApfloatArg(((INum) x).apfloatValue(((INum) x).precision()));
				}
				return e1DblArg(((Num) arg1).doubleValue());
			} else if (arg1 instanceof IComplexNum) {
				if (arg1 instanceof ApcomplexNum) {
					return e1ApcomplexArg(((ApcomplexNum) arg1).apcomplexValue());
				}
				return e1ComplexArg(((ComplexNum) arg1).complexValue());
>>>>>>> 21a364c3
			}
		} catch (RuntimeException rex) {
			EvalEngine.get().printMessage(ast.topHead().toString() + ": " + rex.getMessage());
			return F.NIL;
		}
		return evaluateArg1(arg1, engine);
	}

	public int[] expectedArgSize() {
		return IOFunctions.ARGS_1_1;
	}
	@Override
	public IExpr e1DblArg(final double d) {
		return F.NIL;
	}

	@Override
	public IExpr e1ComplexArg(final Complex c) {
		return F.NIL;
	}

	public IExpr evaluateArg1(final IExpr arg1, EvalEngine engine) {
		return F.NIL;
	}
}<|MERGE_RESOLUTION|>--- conflicted
+++ resolved
@@ -31,11 +31,6 @@
 	public IExpr numericEval(final IAST ast, EvalEngine engine) {
 		IExpr arg1 = ast.arg1();
 		try {
-<<<<<<< HEAD
-		if (arg1 instanceof INum) {
-			if (arg1 instanceof ApfloatNum) {
-					return e1ApfloatArg(((INum) arg1).apfloatValue(((INum) arg1).precision()));
-=======
 			if (arg1 instanceof INum) {
 				INumber x = ((INumber) arg1).evaluatePrecision(engine);
 				if (x instanceof ApfloatNum) {
@@ -47,7 +42,6 @@
 					return e1ApcomplexArg(((ApcomplexNum) arg1).apcomplexValue());
 				}
 				return e1ComplexArg(((ComplexNum) arg1).complexValue());
->>>>>>> 21a364c3
 			}
 		} catch (RuntimeException rex) {
 			EvalEngine.get().printMessage(ast.topHead().toString() + ": " + rex.getMessage());
