package org.matheclipse.core.expression;

import org.apfloat.Apcomplex;
import org.apfloat.Apfloat;
import org.hipparchus.util.ArithmeticUtils;
import org.matheclipse.core.basic.Config;
import org.matheclipse.core.basic.OperationSystem;
import org.matheclipse.core.builtin.NumberTheory;
import org.matheclipse.core.eval.EvalEngine;
import org.matheclipse.core.interfaces.IAST;
import org.matheclipse.core.interfaces.IASTAppendable;
import org.matheclipse.core.interfaces.IExpr;
import org.matheclipse.core.interfaces.IFraction;
import org.matheclipse.core.interfaces.IInteger;
import org.matheclipse.core.interfaces.IRational;
import org.matheclipse.core.interfaces.IRationalImpl;
import org.matheclipse.core.interfaces.ISignedNumber;
import org.matheclipse.core.interfaces.ISymbol;
import org.matheclipse.core.numbertheory.Primality;
import org.matheclipse.core.visit.IVisitor;
import org.matheclipse.core.visit.IVisitorBoolean;
import org.matheclipse.core.visit.IVisitorInt;
import org.matheclipse.core.visit.IVisitorLong;

import java.io.Externalizable;
import java.math.BigInteger;
import java.util.Map;
import java.util.SortedMap;
import java.util.TreeMap;

import edu.jas.arith.PrimeInteger;

/**
 * Abstract base class for IntegerSym and BigIntegerSym
 *
 * @see IntegerSym
 * @see BigIntegerSym
 *
 */
public abstract class AbstractIntegerSym extends IRationalImpl implements IInteger, Externalizable {
	static final int low = -128;
	static final int high = 128;
	static final IntegerSym cache[];

	static {
		cache = new IntegerSym[(high - low) + 1];
		int j = low;
		for (int k = 0; k < cache.length; k++) {
			cache[k] = new IntegerSym(j++);
		}
	}
	/**
	 * The BigInteger constant minus one.
	 *
	 */
	public static final BigInteger BI_MINUS_ONE = BigInteger.valueOf(-1L);
	public static final BigInteger BI_TWO = BigInteger.valueOf(2L);
	public static final BigInteger BI_THREE = BigInteger.valueOf(3L);
	public static final BigInteger BI_FOUR = BigInteger.valueOf(4L);
	public static final BigInteger BI_SEVEN = BigInteger.valueOf(7L);
	public static final BigInteger BI_EIGHT = BigInteger.valueOf(8L);

	public static BigInteger jacobiSymbol(BigInteger a, BigInteger b) {
		if (a.equals(BigInteger.ONE)) {
			return BigInteger.ONE;
		}
		if (a.equals(BigInteger.ZERO)) {
			return BigInteger.ZERO;
		}
		if (a.equals(BI_TWO)) {
			return BigIntegerSym.jacobiSymbolF(b);
		}
		if (!NumberUtil.isOdd(a)) {
			BigInteger aDIV2 = a.shiftRight(1);
			return jacobiSymbol(aDIV2, b).multiply(jacobiSymbol(BI_TWO, b));
		}
		return jacobiSymbol(b.mod(a), a).multiply(BigIntegerSym.jacobiSymbolG(a, b));
	}

	public static long jacobiSymbol(long a, long b) {
		if (a == 1L) {
			return 1l;
		}
		if (a == 0L) {
			return 0l;
		}
		if (a == 2L) {
			return jacobiSymbolF(b);
		}
		if (!((a & 1L) == 1L)) { // ! a.isOdd()
			long aDIV2 = a >> 1;
			// BigInteger aDIV2 = a.shiftRight(1);
			return jacobiSymbol(aDIV2, b) * jacobiSymbol(2L, b);
		}
		return jacobiSymbol(b % a, a) * jacobiSymbolG(a, b);
	}

	public static long jacobiSymbolF(long val) {
		long a = val % 8;
		if (a == 1L) {
			return 1L;
		}
		if (a == 7L) {
			return 1L;
		}
		return -1L;
	}

	public static long jacobiSymbolG(long a, long b) {
		long i1 = a % 4L;
		if (i1 == 1L) {
			return 1L;
		}
		long i2 = b % 4L;
		if (i2 == 1L) {
			return 1L;
		}
		return -1L;
	}

	public static BigInteger lcm(final BigInteger i0, final BigInteger i1) {
		if (i0.equals(BigInteger.ZERO) && i1.equals(BigInteger.ZERO)) {
			return BigInteger.ZERO;
		}
		BigInteger a = i0.abs();
		BigInteger b = i1.abs();
		BigInteger gcd = i0.gcd(b);
		BigInteger lcm = (a.multiply(b)).divide(gcd);
		return lcm;
	}

	/**
	 * @param bigInteger
	 * @return
	 */
	public static IInteger valueOf(final BigInteger bigInteger) {
		if (bigInteger.bitLength() <= 31) {
			return valueOf(bigInteger.intValue());
		}
		return new BigIntegerSym(bigInteger);
	}

	// Swift changed: type is incompatible
	public static IInteger valueOf(final int newnum) {
		return (newnum >= low && newnum <= high) ? cache[newnum + (-low)] : new IntegerSym(newnum);
	}

	public static IInteger valueOf(final long newnum) {
		if (Integer.MIN_VALUE <= newnum && newnum <= Integer.MAX_VALUE) {
			return valueOf((int) newnum);
		}
		BigIntegerSym z = new BigIntegerSym();
		z.fBigIntValue = BigInteger.valueOf(newnum);
		return z;
	}

	/**
	 * Returns the IInteger for the specified character sequence stated in the specified radix. The characters must all
	 * be digits of the specified radix, except the first character which may be a plus sign <code>'+'</code> or a minus
	 * sign <code>'-'</code> .
	 *
	 * @param integerString
	 *            the character sequence to parse.
	 * @param radix
	 *            the radix to be used while parsing.
	 * @return the corresponding large integer.
	 * @throws NumberFormatException
	 *             if the specified character sequence does not contain a parsable large integer.
	 */
	public static IInteger valueOf(final String integerString, final int radix) {
		if (integerString.length() >= 1) {
			char ch = integerString.charAt(0);
			if (ch == '-') {
				if (integerString.length() == 2) {
					ch = integerString.charAt(1);
					switch (ch) {
					case '0':
						return F.C0;
					case '1':
						return F.CN1;
					case '2':
						return F.CN2;
					case '3':
						return F.CN3;
					case '4':
						return F.CN4;
					case '5':
						return F.CN5;
					case '6':
						return F.CN6;
					case '7':
						return F.CN7;
					case '8':
						return F.CN8;
					case '9':
						return F.CN9;
					}
				}
			} else {
				if (integerString.length() == 1) {
					switch (ch) {
					case '0':
						return F.C0;
					case '1':
						return F.C1;
					case '2':
						return F.C2;
					case '3':
						return F.C3;
					case '4':
						return F.C4;
					case '5':
						return F.C5;
					case '6':
						return F.C6;
					case '7':
						return F.C7;
					case '8':
						return F.C8;
					case '9':
						return F.C9;
					}
				}
			}
		}
		try {
			int value = Integer.parseInt(integerString, radix);
			return new IntegerSym(value);
		} catch (NumberFormatException nfe) {
			// possibly a big integer?
		}
		BigIntegerSym z = new BigIntegerSym();
		z.fBigIntValue = new BigInteger(integerString, radix);
		return z;
	}

	/** {@inheritDoc} */
	@Override
	public <T> T accept(IVisitor<T> visitor) {
		return visitor.visit(this);
	}

	/**
	 * {@inheritDoc}
	 */
	@Override
	public boolean accept(IVisitorBoolean visitor) {
		return visitor.visit(this);
	}

	/** {@inheritDoc} */
	@Override
	public int accept(IVisitorInt visitor) {
		return visitor.visit(this);
	}

	/** {@inheritDoc} */
	@Override
	public long accept(IVisitorLong visitor) {
		return visitor.visit(this);
	}

	@Override
	public ApcomplexNum apcomplexNumValue(long precision) {
		return ApcomplexNum.valueOf(apcomplexValue(precision));
	}

	public Apcomplex apcomplexValue(long precision) {
		return new Apcomplex(new Apfloat(toBigNumerator(), precision));
	}

	@Override
	public ApfloatNum apfloatNumValue(long precision) {
		return ApfloatNum.valueOf(toBigNumerator(), precision);
	}

	@Override
	public Apfloat  apfloatValue(long precision) {
		return new Apfloat(toBigNumerator(), precision);
	}
<<<<<<< HEAD

=======
>>>>>>> 21a364c3
	@Override
	public IInteger ceil() {
		return this;
	}

	@Override
	public IInteger ceilFraction() {
		return this;
	}

	@Override
	public IInteger charmichaelLambda() {
		return AbstractIntegerSym.valueOf(Primality.charmichaelLambda(toBigNumerator()));
	}

	@Override
	public IExpr copy() {
		try {
			return (IExpr) clone();
		} catch (CloneNotSupportedException e) {
			e.printStackTrace();
			return null;
		}
	}

	@Override
	public IRational divideBy(IRational that) {
		return AbstractFractionSym.valueOf(this).divideBy(that);
	}

	// /** {@inheritDoc} */
	// @Override
	// public IInteger gcd(final IInteger that) {
	// return gcd( that);
	// }

	/**
	 * IntegerSym extended greatest common divisor.
	 *
	 * @param that
	 *            if that is of type IntegerSym calculate the extended GCD otherwise call <code>super#egcd(IExpr)</code>
	 *
	 * @return [ gcd(this,S), a, b ] with a*this + b*S = gcd(this,S).
	 */
	@Override
	public IExpr[] egcd(IExpr that) {
		if (that instanceof IInteger) {
			BigInteger S = ((IInteger) that).toBigNumerator();
			IInteger[] result = new IInteger[3];
			result[0] = null;
			result[1] = F.C1;
			result[2] = F.C1;
			if (that.isZero()) {
				result[0] = this;
				return result;
			}
			if (this.isZero()) {
				result[0] = (BigIntegerSym) that;
				return result;
			}
			BigInteger[] qr;
			BigInteger q = toBigNumerator();
			BigInteger r = S;
			BigInteger c1 = BigInteger.ONE;
			BigInteger d1 = BigInteger.ZERO;
			BigInteger c2 = BigInteger.ZERO;
			BigInteger d2 = BigInteger.ONE;
			BigInteger x1;
			BigInteger x2;
			while (!r.equals(BigInteger.ZERO)) {
				qr = q.divideAndRemainder(r);
				q = qr[0];
				x1 = c1.subtract(q.multiply(d1));
				x2 = c2.subtract(q.multiply(d2));
				c1 = d1;
				c2 = d2;
				d1 = x1;
				d2 = x2;
				q = r;
				r = qr[1];
			}
			if (q.signum() < 0) {
				q = q.negate();
				c1 = c1.negate();
				c2 = c2.negate();
			}
			result[0] = valueOf(q);
			result[1] = valueOf(c1);
			result[2] = valueOf(c2);
			return result;
		}
		return super.egcd(that);
	}

	/** {@inheritDoc} */
	@Override
	public IExpr evaluate(EvalEngine engine) {
		if (engine.isNumericMode()) {
			return numericNumber();
		}
		return F.NIL;
	}

	@Override
	public IInteger eulerPhi() throws ArithmeticException {
		return AbstractIntegerSym.valueOf(Primality.eulerPhi(toBigNumerator()));
	}

	/** {@inheritDoc} */
	@Override
	public IASTAppendable factorInteger() {
		IInteger factor;
		IInteger last = F.CN2;
		int count = 0;
		final IAST iFactors = factorize();

		IASTAppendable subList = null;
		int size = iFactors.size();
		final IASTAppendable list = F.ListAlloc(size);
		for (int i = 1; i < size; i++) {
			factor = (IInteger) iFactors.get(i);
			if (!last.equals(factor)) {
				if (subList != null) {
					subList.append(AbstractIntegerSym.valueOf(count));
					list.append(subList);
				}
				count = 0;
				subList = F.ListAlloc(2);
				subList.append(factor);
			}
			count++;
			last = factor;
		}
		if (subList != null) {
			subList.append(AbstractIntegerSym.valueOf(count));
			list.append(subList);
		}
		return list;
	}

	/**
	 * Get all prime factors of this integer
	 *
	 * @param result
	 *            add the prime factors to this result list
	 * @return
	 */
	public IAST factorize() {

		IInteger b = this;
		if (sign() < 0) {
			b = b.negate();
		} else if (b.isZero()) {
			return F.List(F.C0);
		} else if (b.isOne()) {
			return F.List(F.C1);
		}

		// ObjC changed: memory issues
		if (b instanceof IntegerSym) {
			long longValue = b.longValue();
//			return factorizeLong(longValue);
		}
//		BigInteger big = b.toBigNumerator();
//		try {
			// Android changed: BigInteger#longValueExact doesn't exist
//			long longValue = new java.math.BigDecimal(big).longValueExact();
//			if (longValue < PrimeInteger.BETA) {
//				return factorizeLong(longValue);
//			}
//		} catch (ArithmeticException aex) {
			// go on with big integers
//		}

		SortedMap<Integer, Integer> map = new TreeMap<Integer, Integer>();
		BigInteger rest = Primality.countPrimes32749(b.toBigNumerator(), map);

		IASTAppendable result = F.ListAlloc(map.size() + 10);
		if (sign() < 0) {
			result.append(F.CN1);
		}
		for (Map.Entry<Integer, Integer> entry : map.entrySet()) {
			int key = entry.getKey();
			// Swift changed: type is incompatible
			IInteger is = valueOf(key);
			for (int i = 0; i < entry.getValue(); i++) {
				result.append(is);
			}
		}
		if (rest.equals(BigInteger.ONE)) {
			return result;
		}
		if (rest.isProbablePrime(PRIME_CERTAINTY)) {
			result.append(valueOf(rest));
			return result;
		}
		b = valueOf(rest);

		SortedMap<BigInteger, Integer> bigMap = new TreeMap<BigInteger, Integer>();
		Primality.factorInteger(rest, bigMap);

		for (Map.Entry<BigInteger, Integer> entry : bigMap.entrySet()) {
			BigInteger key = entry.getKey();
			IInteger is = valueOf(key);
			for (int i = 0; i < entry.getValue(); i++) {
				result.append(is);
			}
		}

		return result;
	}
	/** {@inheritDoc} */
	@Override
	public IAST factorSmallPrimes(int numerator, int root) {
		SortedMap<Integer, Integer> map = new TreeMap<Integer, Integer>();
		IASTAppendable result = F.NIL;
		IInteger b = this;
		boolean isNegative = false;
		if (sign() < 0) {
			b = b.negate();
			isNegative = true;
		}
		if (numerator != 1) {
			b = b.pow(numerator);
		}
		if (b.isLT(F.C8)) {
			return F.NIL;
		}

		BigInteger number = b.toBigNumerator();
		return factorBigInteger(number, isNegative, numerator, root, map);
	}

	protected static IAST factorBigInteger(BigInteger number, boolean isNegative, int numerator, int denominator,
			SortedMap<Integer, Integer> map) {
		if (number.compareTo(BigInteger.valueOf(7)) <= 0) {
			return F.NIL;
		}
		BigInteger rest = Primality.countPrimes32749(number, map);
		if (map.size() == 0) {
			return F.NIL;
		}
		IASTAppendable result = F.TimesAlloc(map.size());
		boolean evaled = false;
		for (Map.Entry<Integer, Integer> entry : map.entrySet()) {
			int key = entry.getKey();
			int value = entry.getValue();
			int mod = value % denominator;
			int div = value / denominator;
			if (div != 0) {
				result.append(F.Power(valueOf(key), F.ZZ(div)));
				if (mod != 0) {
					result.append(F.Power(valueOf(key), F.QQ(mod, denominator)));
				}
				evaled = true;
			} else {
				result.append(F.Power(F.Power(valueOf(key), valueOf(value)), F.QQ(1, denominator)));
			}
		}
		if (evaled) {
			if (!rest.equals(BigInteger.ONE)) {
				result.append(F.Power(valueOf(rest), F.QQ(1, denominator)));
			}
			if (isNegative) {
				result.append(F.Power(F.CN1, F.QQ(numerator, denominator)));
			}
			return result;
		}
		return F.NIL;
	}

	private IAST factorizeLong(long longValue) {
		Map<Long, Integer> map = PrimeInteger.factors(longValue);
		IASTAppendable result = F.ListAlloc(map.size() + 1);
		if (sign() < 0) {
			result.append(F.CN1);
		}
		for (Map.Entry<Long, Integer> entry : map.entrySet()) {
			long key = entry.getKey();
			IInteger is = valueOf(key);
			for (int i = 0; i < entry.getValue(); i++) {
				result.append(is);
			}
		}
		return result;
	}
	/** {@inheritDoc} */
	@Override
	public IRational fractionalPart() {
		return F.C0;
	}
	
	@Override
	public IInteger floor() {
		return this;
	}

	@Override
	public IInteger floorFraction() {
		return this;
	}

	@Override
	public IInteger factorial() {
		int ni = toIntDefault(Integer.MIN_VALUE);
		if (ni > Integer.MIN_VALUE) {
			return NumberTheory.factorial(ni);
		}

		IInteger result = F.C1;
		if (compareTo(F.C0) == -1) {
			result = F.CN1;
			for (IInteger i = F.CN2; i.compareTo(this) >= 0; i = i.add(F.CN1)) {
				result = result.multiply(i);
			}
		} else {
			for (IInteger i = F.C2; i.compareTo(this) <= 0; i = i.add(F.C1)) {
				result = result.multiply(i);
			}
		}
		return result;
	}
	/** {@inheritDoc} */
	@Override
	public IInteger[] gaussianIntegers() {
		return new IInteger[]{this, F.C0};
	}
	/** {@inheritDoc} */
	@Override
	public IExpr gcd(IExpr that) {
		if (that instanceof IInteger) {
			return gcd((IInteger) that);
		}
		return F.C1;
	}

	@Override
	public double imDoubleValue() {
		return 0.0;
	}

	@Override
	public double reDoubleValue() {
		return doubleValue();
	}

	@Override
	public ISignedNumber roundClosest(ISignedNumber multiple) {
		if (!multiple.isRational()) {
			// Android changed: use DOUBLE_TOLERANCE to avoid infinity loop in some functions
			multiple = F.fraction(multiple.doubleValue(), Config.DOUBLE_TOLERANCE);
		}
			IInteger ii = this.divideBy((IRational) multiple).round();
			return ii.multiply((IRational) multiple);
		}

	@Override
	public ISymbol head() {
		return F.Integer;
	}

	@Override
	public int hierarchy() {
		return INTEGERID;
	}

	@Override
	public String internalFormString(boolean symbolsAsFactoryMethod, int depth) {
		return internalJavaString(symbolsAsFactoryMethod, depth, false, false, false);
	}

	@Override
	public abstract ISignedNumber inverse();

	// public static BigInteger jacobiSymbol(long a, long b) {
	// return jacobiSymbol(BigInteger.valueOf(a), BigInteger.valueOf(b));
	// }

	/** {@inheritDoc} */
	@Override
	public boolean isNumEqualInteger(IInteger value) throws ArithmeticException {
		return equals(value);
	}

	/** {@inheritDoc} */
	@Override
	public boolean isNumEqualRational(IRational value) throws ArithmeticException {
		return equals(value);
	}

	/** {@inheritDoc} */
	@Override
	public boolean isNumIntValue() {
		return true;
	}

	/**
	 * See: <a href="http://en.wikipedia.org/wiki/Jacobi_symbol">Wikipedia - Jacobi symbol</a><br/>
	 * Book: Algorithmen Arbeitsbuch - D.Herrmann page 160
	 *
	 * @param b
	 * @return
	 */
	@Override
	public IInteger jacobiSymbol(IInteger b) {
		if (isOne()) {
			return F.C1;
		}
		if (isZero()) {
			return F.C0;
		}
		if (equals(F.C2)) {
			return b.jacobiSymbolF();
		}
		if (!isOdd()) {
			IInteger aDIV2 = shiftRight(1);
			return aDIV2.jacobiSymbol(b).multiply(F.C2.jacobiSymbol(b));
		}
		return b.mod(this).jacobiSymbol(this).multiply(jacobiSymbolG(b));
	}

	@Override
	public IInteger jacobiSymbolF() {
		IInteger a = mod(F.C8);
		if (a.isOne()) {
			return F.C1;
		}
		if (a.equals(F.C7)) {
			return F.C1;
		}
		return F.CN1;
	}

	@Override
	public IInteger jacobiSymbolG(IInteger b) {
		IInteger i1 = mod(F.C4);
		if (i1.isOne()) {
			return F.C1;
		}
		IInteger i2 = b.mod(F.C4);
		if (i2.isOne()) {
			return F.C1;
		}
		return F.CN1;
	}

	@Override
	public long leafCountSimplify() {
		if (isZero()) {
			return 1;
		}
		return integerLength(F.C10) + (isPositive() ? 0 : 1);
	}

	/**
	 * Returns the least common multiple of this large integer and the one specified.
	 *
	 */
	@Override
	public IInteger lcm(final IInteger that) {
		if (this.isZero() || that.isZero()) {
			return F.C0;
		}
		if (this.equals(that)) {
			return this.abs();
		}
		if (this.isOne()) {
			return that.abs();
		}
		if (that.isOne()) {
			return this.abs();
		}
		IInteger a = abs();
		IInteger b = that.abs();
		IInteger gcd = a.gcd(b);
		IInteger lcm = a.multiply(b).div(gcd);
		return lcm;
	}

	@Override
	public IInteger moebiusMu() {
		return AbstractIntegerSym.valueOf(Primality.moebiusMu(toBigNumerator()));
	}

	/**
	 * @param val
	 * @return
	 */
	public BigInteger multiply(final long val) {
		return toBigNumerator().multiply(BigInteger.valueOf(val));
	}

	@Override
	public abstract IInteger negate();

	/**
	 * Split this integer into the nth-root (with prime factors less equal 1021) and the &quot;rest-factor&quot;, so
	 * that <code>this== (nth-root ^ n) + rest</code>
	 *
	 * @return <code>{nth-root, rest}</code>
	 */
	@Override
	public IInteger[] nthRootSplit(int n) throws ArithmeticException {
		IInteger[] result = new IInteger[2];
		if (sign() == 0) {
			result[0] = F.C0;
			result[1] = F.C1;
			return result;
		} else if (sign() < 0) {
			if (n % 2 == 0) {
				// even exponent n
				throw new ArithmeticException();
			} else {
				// odd exponent n
				result = negate().nthRootSplit(n);
				result[1] = result[1].negate();
				return result;
			}
		}

		AbstractIntegerSym b = this;
		BigInteger[] nthRoot = Primality.countRoot1021(b.toBigNumerator(), n);
		result[0] = AbstractIntegerSym.valueOf(nthRoot[0]);
		result[1] = AbstractIntegerSym.valueOf(nthRoot[1]);
		return result;
	}

	@Override
	public IInteger opposite() {
		return negate();
	}

	@Override
	public IExpr plus(final IExpr that) {
		if (isZero()) {
			return that;
		}
		if (that instanceof IInteger) {
			return this.add((IInteger) that);
		}
		if (that instanceof IFraction) {
			return AbstractFractionSym.valueOf(this).add((IFraction) that);
		}
		if (that instanceof ComplexSym) {
			return ((ComplexSym) that).add(ComplexSym.valueOf(this)).normalize();
		}
		return super.plus(that);
	}

	/** {@inheritDoc} */
	@Override
	public final IInteger pow(final long exponent) throws ArithmeticException {
		if (exponent < 0L) {
			throw new ArithmeticException("Negative exponent");
		}
		if (exponent == 0L) {
			if (!this.isZero()) {
				return F.C1;
			}
			throw new ArithmeticException("Indeterminate: 0^0");
		} else if (exponent == 1L) {
			return this;
		}
		if (isOne()) {
			return F.C1;
		}
		if (isMinusOne()) {
			if ((exponent & 1L) == 1L) { // isOdd(exponent) ?
				return F.CN1;
			} else {
				return F.C1;
			}
		}

		if (this instanceof IntegerSym && exponent < 63) {
			try {
				return valueOf(ArithmeticUtils.pow((long)((IntegerSym) this).fIntValue, (int) exponent));
			} catch (RuntimeException ex) {
				//
			}
		}

		long exp = exponent;
		long b2pow = 0;

		while ((exp & 1) == 0L) {
			b2pow++;
			exp >>= 1;
		}

		IInteger r = this;
		IInteger x = r;

		while ((exp >>= 1) > 0L) {
			x = x.multiply(x);
			if ((exp & 1) != 0) {
				r = r.multiply(x);
			}
		}

		while (b2pow-- > 0L) {
			r = r.multiply(r);
		}
		return r;
	}

	/**
	 * The primitive roots of this integer number
	 *
	 * @return the primitive roots
	 * @throws ArithmeticException
	 */
	@Override
	public IInteger[] primitiveRootList() throws ArithmeticException {
		IInteger phi = eulerPhi();
		int size = phi.eulerPhi().toInt();
		if (size <= 0) {
			return null;
		}

		IAST ast = phi.factorInteger();
		IInteger d[] = new IInteger[ast.argSize()];
		for (int i = 1; i < ast.size(); i++) {
			IAST element = (IAST) ast.get(i);
			IInteger q = (IInteger) element.arg1();
			d[i - 1] = phi.quotient(q);
		}
		int k = 0;
		IInteger n = this;
		IInteger m = F.C1;

		IInteger resultArray[] = new IInteger[size];
		boolean b;
		while (m.compareTo(n) < 0) {
			b = m.gcd(n).isOne();
			for (int i = 0; i < d.length; i++) {
				b = b && m.modPow(d[i], n).isGT(F.C1);
			}
			if (b) {
				resultArray[k++] = m;
			}
			m = m.add(F.C1);
		}
		if (resultArray[0] == null) {
			return new IInteger[0];
		}
		return resultArray;
	}

	@Override
	public IInteger quotient(final IInteger that) {
		BigInteger quotient = toBigNumerator().divide(that.toBigNumerator());
		BigInteger mod = toBigNumerator().remainder(that.toBigNumerator());
		if (mod.equals(BigInteger.ZERO)) {
			return valueOf(quotient);
		}
		if (quotient.compareTo(BigInteger.ZERO) < 0) {
			return valueOf(quotient.subtract(BigInteger.ONE));
		}
		return valueOf(quotient);
	}

	@Override
	public IRational subtract(final IRational that) {
		if (isZero()) {
			return that.negate();
		}
		return this.add(that.negate());
	}

	@Override
	public ISignedNumber subtractFrom(ISignedNumber that) {
		if (that instanceof IRational) {
			return this.add((IRational) that.negate());
		}
		return Num.valueOf(doubleValue() - that.doubleValue());
	}

	@Override
	public IExpr times(final IExpr that) {
		// Swift changed: memory check
		OperationSystem.checkMemory();

		if (isZero()) {
			return F.C0;
		}
		if (isOne()) {
			return that;
		}
		if (that instanceof IInteger) {
			return this.multiply((IInteger) that);
		}
		if (that instanceof IFraction) {
			return AbstractFractionSym.valueOf(this).mul((IFraction) that).normalize();
		}
		if (that instanceof ComplexSym) {
			return ((ComplexSym) that).multiply(ComplexSym.valueOf(this)).normalize();
		}
		return super.times(that);
	}

	@Override
	public byte[] toByteArray() {
		return toBigNumerator().toByteArray();
	}


	//Implements default method IInteger
	/**
	 * {@inheritDoc}
	 */
	@Override
	public abstract IInteger abs();

	@Override
	public IInteger div(int that) {
		if (that == 1) {
			return this;
		}
		return div(F.ZZ(that));
	}

	@Override
	public IInteger mod(int that) {
		if (that == 1) {
			return F.C0;
		}
		return mod(F.ZZ(that));
	}

	/**
	 * Multiply this integer with value
	 *
	 * @param value
	 * @return
	 */
	@Override
	public abstract IInteger multiply(int value);


}<|MERGE_RESOLUTION|>--- conflicted
+++ resolved
@@ -278,10 +278,6 @@
 	public Apfloat  apfloatValue(long precision) {
 		return new Apfloat(toBigNumerator(), precision);
 	}
-<<<<<<< HEAD
-
-=======
->>>>>>> 21a364c3
 	@Override
 	public IInteger ceil() {
 		return this;
