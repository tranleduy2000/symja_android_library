--- conflicted
+++ resolved
@@ -41,14 +41,9 @@
 		if (hier <= IExpr.INTEGERID) {
 			if (hier <= IExpr.DOUBLECOMPLEXID) {
 				if (hier == IExpr.DOUBLEID) {
-<<<<<<< HEAD
-					if (arg0 instanceof ApfloatNum) {
-						return e1ApfloatArg(((ApfloatNum) arg0).apfloatValue(((ApfloatNum) arg0).precision()));
-=======
 					INumber x = ((INumber) arg0).evaluatePrecision(EvalEngine.get());
 					if (x instanceof ApfloatNum) {
 						return e1ApfloatArg(((ApfloatNum) x).apfloatValue(((ApfloatNum) x).precision()));
->>>>>>> 21a364c3
 					}
 					return e1DblArg((INum) x);
 				}
