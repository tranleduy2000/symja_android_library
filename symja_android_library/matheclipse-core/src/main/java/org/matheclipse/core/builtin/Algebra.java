--- conflicted
+++ resolved
@@ -407,8 +407,10 @@
 		 * Calculate the GCD[] of the integer factors in each element of the <code>numeratorPlus</code> expression with
 		 * the <code>denominatorInt</code>. After that return the result divided by the gcd value, if possible.
 		 *
-		 * @param numeratorPlus  a <code>Plus[...]</code> expression as the numerator
-		 * @param denominatorInt an integer value for the denominator
+		 * @param numeratorPlus
+		 *            a <code>Plus[...]</code> expression as the numerator
+		 * @param denominatorInt
+		 *            an integer value for the denominator
 		 * @return <code>null</code> if no gcd value was found
 		 */
 		private static IExpr[] cancelPlusIntegerGCD(IAST numeratorPlus, IInteger denominatorInt) {
@@ -578,7 +580,6 @@
 				return temp;
 			}
 			temp = cancelFractionPowers(engine, arg1);
-<<<<<<< HEAD
 			if (temp.isPresent()) {
 				return temp;
 			}
@@ -586,15 +587,6 @@
 			if (temp.isPresent()) {
 				return temp;
 			}
-=======
-			if (temp.isPresent()) {
-				return temp;
-			}
-			temp = cancelNIL(arg1, engine);
-			if (temp.isPresent()) {
-				return temp;
-			}
->>>>>>> 52d4e3f0
 			return arg1;
 		}
 
@@ -1287,7 +1279,8 @@
 			}
 
 			/**
-			 * Expand <code>(a+b)^i</code> with <code>i</code> an integer number in the range Integer.MIN_VALUE to Integer.MAX_VALUE.
+			 * Expand <code>(a+b)^i</code> with <code>i</code> an integer number in the range Integer.MIN_VALUE to
+			 * Integer.MAX_VALUE.
 			 *
 			 * @param powerAST
 			 * @return
@@ -2093,8 +2086,8 @@
 	 *
 	 * <blockquote>
 	 * <p>
-	 * works like <code>Simplify</code> but additionally tries some <code>FunctionExpand</code> rule transformations to simplify
-	 * <code>expr</code>.
+	 * works like <code>Simplify</code> but additionally tries some <code>FunctionExpand</code> rule transformations to
+	 * simplify <code>expr</code>.
 	 * </p>
 	 * </blockquote>
 	 *
@@ -2198,10 +2191,12 @@
 		}
 
 		/**
-		 * Get the &quot;numerator form&quot; of the given function. Example: <code>Csc[x]</code> gives <code>Sin[x]</code>.
+		 * Get the &quot;numerator form&quot; of the given function. Example: <code>Csc[x]</code> gives
+		 * <code>Sin[x]</code>.
 		 *
-		 * @param function the function which should be transformed to &quot;denominator form&quot; determine the denominator by splitting
-		 *                 up functions like <code>Tan[9,Cot[], Csc[],...</code>
+		 * @param function
+		 *            the function which should be transformed to &quot;denominator form&quot; determine the denominator
+		 *            by splitting up functions like <code>Tan[9,Cot[], Csc[],...</code>
 		 * @param trig
 		 * @return
 		 */
@@ -2234,7 +2229,8 @@
 	 *
 	 * <blockquote>
 	 * <p>
-	 * returns the extended GCD ('greatest common divisor') of the univariate polynomials <code>p</code> and <code>q</code>.
+	 * returns the extended GCD ('greatest common divisor') of the univariate polynomials <code>p</code> and
+	 * <code>q</code>.
 	 * </p>
 	 * </blockquote>
 	 *
@@ -2245,15 +2241,16 @@
 	 *
 	 * <blockquote>
 	 * <p>
-	 * returns the extended GCD ('greatest common divisor') of the univariate polynomials <code>p</code> and <code>q</code> modulus the
-	 * <code>prime</code> integer.
+	 * returns the extended GCD ('greatest common divisor') of the univariate polynomials <code>p</code> and
+	 * <code>q</code> modulus the <code>prime</code> integer.
 	 * </p>
 	 * </blockquote>
 	 * <p>
 	 * See:
 	 * </p>
 	 * <ul>
-	 * <li><a href= "https://en.wikipedia.org/wiki/Extended_Euclidean_algorithm#Polynomial_extended_Euclidean_algorithm">Wikipedia:
+	 * <li><a href=
+	 * "https://en.wikipedia.org/wiki/Extended_Euclidean_algorithm#Polynomial_extended_Euclidean_algorithm">Wikipedia:
 	 * Polynomial extended Euclidean algorithm</a></li>
 	 * </ul>
 	 * <h3>Examples</h3>
@@ -2620,8 +2617,8 @@
 	 *
 	 * <blockquote>
 	 * <p>
-	 * return <code>True</code> if <code>p</code> is a polynomial for the variable <code>x</code>. Return <code>False</code> in all
-	 * other cases.
+	 * return <code>True</code> if <code>p</code> is a polynomial for the variable <code>x</code>. Return
+	 * <code>False</code> in all other cases.
 	 * </p>
 	 * </blockquote>
 	 *
@@ -2632,8 +2629,8 @@
 	 *
 	 * <blockquote>
 	 * <p>
-	 * return <code>True</code> if <code>p</code> is a polynomial for the variables <code>x, y, ...</code> defined in the list. Return
-	 * <code>False</code> in all other cases.
+	 * return <code>True</code> if <code>p</code> is a polynomial for the variables <code>x, y, ...</code> defined in
+	 * the list. Return <code>False</code> in all other cases.
 	 * </p>
 	 * </blockquote>
 	 */
@@ -2686,8 +2683,8 @@
 	 *
 	 * <blockquote>
 	 * <p>
-	 * returns the polynomial quotient of the polynomials <code>p</code> and <code>q</code> for the variable <code>x</code> modulus the
-	 * <code>prime</code> integer.
+	 * returns the polynomial quotient of the polynomials <code>p</code> and <code>q</code> for the variable
+	 * <code>x</code> modulus the <code>prime</code> integer.
 	 * </p>
 	 * </blockquote>
 	 */
@@ -2839,7 +2836,8 @@
 	 *
 	 * <blockquote>
 	 * <p>
-	 * returns the polynomial remainder of the polynomials <code>p</code> and <code>q</code> for the variable <code>x</code>.
+	 * returns the polynomial remainder of the polynomials <code>p</code> and <code>q</code> for the variable
+	 * <code>x</code>.
 	 * </p>
 	 * </blockquote>
 	 *
@@ -2850,8 +2848,8 @@
 	 *
 	 * <blockquote>
 	 * <p>
-	 * returns the polynomial remainder of the polynomials <code>p</code> and <code>q</code> for the variable <code>x</code> modulus the
-	 * <code>prime</code> integer.
+	 * returns the polynomial remainder of the polynomials <code>p</code> and <code>q</code> for the variable
+	 * <code>x</code> modulus the <code>prime</code> integer.
 	 * </p>
 	 * </blockquote>
 	 */
@@ -3065,9 +3063,12 @@
 		/**
 		 * Root of a polynomial: <code>a + b*Slot1</code>.
 		 *
-		 * @param a       coefficient a of the polynomial
-		 * @param b       coefficient b of the polynomial
-		 * @param nthRoot <code>1 <= nthRoot <= 3</code> otherwise return F.NIL;
+		 * @param a
+		 *            coefficient a of the polynomial
+		 * @param b
+		 *            coefficient b of the polynomial
+		 * @param nthRoot
+		 *            <code>1 <= nthRoot <= 3</code> otherwise return F.NIL;
 		 * @return
 		 */
 		private static IExpr root1(IExpr a, IExpr b, int nthRoot) {
@@ -3080,10 +3081,14 @@
 		/**
 		 * Root of a polynomial: <code>a + b*Slot1 + c*Slot1^2</code>.
 		 *
-		 * @param a       coefficient a of the polynomial
-		 * @param b       coefficient b of the polynomial
-		 * @param c       coefficient c of the polynomial
-		 * @param nthRoot <code>1 <= nthRoot <= 3</code> otherwise return F.NIL;
+		 * @param a
+		 *            coefficient a of the polynomial
+		 * @param b
+		 *            coefficient b of the polynomial
+		 * @param c
+		 *            coefficient c of the polynomial
+		 * @param nthRoot
+		 *            <code>1 <= nthRoot <= 3</code> otherwise return F.NIL;
 		 * @return
 		 */
 		private static IExpr root2(IExpr a, IExpr b, IExpr c, int nthRoot) {
@@ -3098,11 +3103,16 @@
 		/**
 		 * Root of a polynomial: <code>a + b*Slot1 + c*Slot1^2 + d*Slot1^3</code>.
 		 *
-		 * @param a       coefficient a of the polynomial
-		 * @param b       coefficient b of the polynomial
-		 * @param c       coefficient c of the polynomial
-		 * @param d       coefficient d of the polynomial
-		 * @param nthRoot <code>1 <= nthRoot <= 3</code> otherwise return F.NIL;
+		 * @param a
+		 *            coefficient a of the polynomial
+		 * @param b
+		 *            coefficient b of the polynomial
+		 * @param c
+		 *            coefficient c of the polynomial
+		 * @param d
+		 *            coefficient d of the polynomial
+		 * @param nthRoot
+		 *            <code>1 <= nthRoot <= 3</code> otherwise return F.NIL;
 		 * @return
 		 */
 		private static IExpr root3(IExpr a, IExpr b, IExpr c, IExpr d, int nthRoot) {
@@ -3459,8 +3469,8 @@
 		private static class SimplifyVisitor extends VisitorExpr {
 			final IsBasicExpressionVisitor isBasicAST = new IsBasicExpressionVisitor();
 			/**
-			 * This function is used to determine the “weight” of an expression. For example by counting the leafs of an expression with the
-			 * <code>IExpr#leafCountSimplify()</code> method.
+			 * This function is used to determine the “weight” of an expression. For example by counting the leafs of an
+			 * expression with the <code>IExpr#leafCountSimplify()</code> method.
 			 */
 			final Function<IExpr, Long> fComplexityFunction;
 
